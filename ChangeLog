<<<<<<< HEAD
2010-10-15  Jakub Jelinek  <jakub@redhat.com>

	[BZ #3268]
	* math/libm-test.inc (fma_test): Some new testcases.
	* sysdeps/ieee754/ldbl-128/s_fmal.c: New file.
	* sysdeps/ieee754/ldbl-96/s_fma.c (__fma): Fix fma with finite x and
	y and infinite z.  Do multiplication by C already in long double.
	* sysdeps/ieee754/ldbl-96/s_fmal.c: New file.
	* sysdeps/ieee754/dbl-64/s_fma.c (__fma): Fix fma with finite x and
	y and infinite z.  Do bitwise or of inexact bit into u.d.
	* sysdeps/ieee754/ldbl-64-128/s_fmal.c: New file.
	* sysdeps/i386/fpu/s_fmaf.S: Removed.
	* sysdeps/i386/fpu/s_fma.S: Removed.
	* sysdeps/i386/fpu/s_fmal.S: Removed.
=======
2010-10-16  Jakub Jelinek  <jakub@redhat.com>

	[BZ #3268]
	* math/libm-test.inc (fma_test): Add IEEE quad long double fmal tests.
	* sysdeps/ieee754/ldbl-128/s_fmal.c (__fmal): Ensure a1 + u.d
	computation is not scheduled after fetestexcept.  Fix value
	of minimum denormal long double.
>>>>>>> 7c08a05c

2010-10-14  Jakub Jelinek  <jakub@redhat.com>

	[BZ #3268]
	* math/libm-test.inc (fma_test): Add some more tests.
	* sysdeps/ieee754/dbl-64/s_fma.c (__fma): Handle underflows
	correctly.

2010-10-15  Andreas Schwab  <schwab@redhat.com>

	* scripts/data/localplt-s390-linux-gnu.data: New file.
	* scripts/data/localplt-s390x-linux-gnu.data: New file.

2010-10-13  Jakub Jelinek  <jakub@redhat.com>

	[BZ #3268]
	* math/libm-test.inc (fma_test): Some more fmaf and fma tests.
	* sysdeps/i386/i686/multiarch/s_fma.c: Include ldbl-96 version
	instead of dbl-64.
	* sysdeps/i386/fpu/bits/mathinline.h (fma, fmaf, fmal): Remove
	inlines.
	* sysdeps/ieee754/ldbl-96/s_fma.c: New file.
	* sysdeps/ieee754/dbl-64/s_fma.c (__fma): Fix exponent adjustment
	if one of x and y is very large and the other is subnormal.
	* sysdeps/s390/fpu/s_fmaf.c: New file.
	* sysdeps/s390/fpu/s_fma.c: New file.
	* sysdeps/powerpc/fpu/s_fmaf.S: New file.
	* sysdeps/powerpc/fpu/s_fma.S: New file.
	* sysdeps/powerpc/powerpc32/fpu/s_fma.S: New file.
	* sysdeps/powerpc/powerpc64/fpu/s_fma.S: New file.
	* sysdeps/unix/sysv/linux/s390/fpu/s_fma.c: New file.

2010-10-12  Jakub Jelinek  <jakub@redhat.com>

	[BZ #3268]
	* math/libm-test.inc (fma_test): Add some more fmaf tests, add
	fma tests.
	* sysdeps/ieee754/dbl-64/s_fmaf.c (__fmaf): Fix Inf/Nan check.
	* sysdeps/ieee754/dbl-64/s_fma.c: New file.
	* sysdeps/i386/i686/multiarch/s_fma.c: Include
	sysdeps/ieee754/dbl-64/s_fma.c instead of math/s_fma.c.
	* sysdeps/x86_64/multiarch/s_fma.c: Likewise.
	* sysdeps/ieee754/ldbl-opt/s_fma.c: Likewise.
	* sysdeps/ieee754/ldbl-128/s_fma.c: New file.

2010-10-12  Ulrich Drepper  <drepper@redhat.com>

	[BZ #12078]
	* posix/regcomp.c (parse_branch): One more memory leak plugged.
	* posix/bug-regex31.input: Add test case.

2010-10-11  Ulrich Drepper  <drepper@gmail.com>

	* posix/bug-regex31.c: Rewrite to run multiple tests from stdin.
	* posix/bug-regex31.input: New file.

	[BZ #12078]
	* posix/regcomp.c (parse_branch): Free memory when allocation failed.
	(parse_sub_exp): Fix last change, use postorder.

	* posix/bug-regex31.c: New file.
	* posix/Makefile: Add rules to build and run bug-regex31.

	* posix/regcomp.c (parse_bracket_exp): Add missing re_free calls.

	[BZ #12078]
	* posix/regcomp.c (parse_sub_exp): Free tree data when it is not used.

	[BZ #12108]
	* stdio-common/psiginfo.c (psiginfo): Don't expext SIGRTMIN..SIGRTMAX
	to have entries in sys_siglist.

	[BZ #12093]
	* sysdeps/unix/sysv/linux/check_pf.c (__check_pf): ->ifa_addr might
	be NULL.

2010-10-07  Jakub Jelinek  <jakub@redhat.com>

	[BZ #3268]
	* math/libm-test.inc (fma_test): Add 2 fmaf tests.
	* sysdeps/ieee754/dbl-64/s_fmaf.c: New file.
	* sysdeps/i386/i686/multiarch/s_fmaf.c: Include
	sysdeps/ieee754/dbl-64/s_fmaf.c instead of math/s_fmaf.c.
	* sysdeps/x86_64/multiarch/s_fmaf.c: Likewise.
	* include/fenv.h (feupdateenv, fetestexcept): Add libm_hidden_proto.
	* math/feupdateenv.c (feupdateenv): Add libm_hidden_ver.
	* sysdeps/i386/fpu/feupdateenv.c (feupdateenv): Likewise.
	* sysdeps/powerpc/fpu/feupdateenv.c (feupdateenv): Likewise.
	* sysdeps/x86_64/fpu/feupdateenv.c (feupdateenv): Likewise.
	* sysdeps/sparc/fpu/feupdateenv.c (feupdateenv): Likewise.
	* sysdeps/ia64/fpu/feupdateenv.c (feupdateenv): Add libm_hidden_def.
	* sysdeps/s390/fpu/feupdateenv.c (feupdateenv): Likewise.
	* math/ftestexcept.c (fetestexcept): Likewise.
	* sysdeps/ia64/fpu/ftestexcept.c (fetestexcept): Likewise.
	* sysdeps/i386/fpu/ftestexcept.c (fetestexcept): Likewise.
	* sysdeps/s390/fpu/ftestexcept.c (fetestexcept): Likewise.
	* sysdeps/powerpc/fpu/ftestexcept.c (fetestexcept): Likewise.
	* sysdeps/x86_64/fpu/ftestexcept.c (fetestexcept): Likewise.
	* sysdeps/sparc/fpu/ftestexcept.c (fetestexcept): Likewise.
	* sysdeps/sh/sh4/fpu/ftestexcept.c (fetestexcept): Likewise.

2010-10-11  Ulrich Drepper  <drepper@gmail.com>

	[BZ #12107]
	* stdio-common/psiginfo.c (psiginfo): Terminate all strings with
	newline.

2010-10-06  Ulrich Drepper  <drepper@gmail.com>

	* string/bug-strstr1.c: New file.
	* string/Makefile: Add rules to build and run bug-strstr1.

2010-10-05  Eric Blake  <eblake@redhat.com>

	[BZ #12092]
	* string/str-two-way.h (two_way_long_needle): Always clear memory
	when skipping input due to the shift table.

2010-10-03  Ulrich Drepper  <drepper@gmail.com>

	[BZ #12005]
	* malloc/mcheck.c: Handle large requests.

	[BZ #12077]
	* sysdeps/x86_64/strcmp.S: Fix handling of remaining bytes in buffer
	for strncmp and strncasecmp.
	* string/stratcliff.c: Add tests for strcmp and strncmp.
	* wcsmbs/wcsatcliff.c: Adjust for stratcliff change.

2010-09-28  Nobuhiro Iwamatsu  <iwamatsu@nigauri.org>

	* sysdeps/sh/sh4/fpu/fpu_control.h: Add 'extern "C"' protection to
	__set_fpscr.

2010-09-30  Andreas Jaeger  <aj@suse.de>

	* sysdeps/unix/sysv/linux_fsinfo.h (BTRFS_SUPER_MAGIC): Define.
	(CGROUP_SUPER_MAGIC): Define.
	* sysdeps/unix/sysv/linux/internal_statvfs.c (__statvfs_getflags):
	Handle btrfs and cgroup file systems.
	* sysdeps/unix/sysv/linux/pathconf.c (__statfs_filesize_max):
	Likewise.

2010-09-27  Luis Machado  <luisgpm@br.ibm.com>

	* sysdeps/powerpc/powerpc32/rtld-memset.c: New file.
	* sysdeps/powerpc/powerpc64/rtld-memset.c: New file.

2010-09-29  Andreas Krebbel  <Andreas.Krebbel@de.ibm.com>

	[BZ #12067]
	* sysdeps/s390/s390-32/elf/start.S: Fix address calculation when
	trying to locate the ELF header.

2010-09-27  Andreas Schwab  <schwab@redhat.com>

	[BZ #11611]
	* sysdeps/unix/sysv/linux/internal_statvfs.c (INTERNAL_STATVFS):
	Mask out sign-bit copies when constructing f_fsid.

2010-09-24  Petr Baudis <pasky@suse.cz>

	* debug/stack_chk_fail_local.c: Add missing licence exception.
	* debug/warning-nop.c: Likewise.

2010-09-15  Joseph Myers  <joseph@codesourcery.com>

	* sysdeps/unix/sysv/linux/getdents.c (__GETDENTS): When
	implementing getdents64 using getdents syscall, set d_type if
	__ASSUME_GETDENTS32_D_TYPE.

2010-09-16  Andreas Schwab  <schwab@redhat.com>

	* elf/dl-close.c (free_slotinfo, free_mem): Move to...
	* elf/dl-libc.c (free_slotinfo, free_mem): ... here.

2010-09-21  Ulrich Drepper  <drepper@redhat.com>

	[BZ #12037]
	* posix/unistd.h: Undo change of feature selection for ftruncate from
	2010-01-11.

2010-09-20  Ulrich Drepper  <drepper@redhat.com>

	* sysdeps/x86_64/strcmp.S: Fix another typo in x86-64 strncasecmp limit
	detection.

2010-09-20  Andreas Schwab  <schwab@redhat.com>

	* sysdeps/unix/sysv/linux/sparc/sparc32/syscalls.list: Add
	fanotify_mark.
	* sysdeps/unix/sysv/linux/s390/s390-32/syscalls.list: Likewise.

2010-09-14  Andreas Schwab  <schwab@redhat.com>

	* sysdeps/s390/s390-32/__longjmp.c (__longjmp): Define register
	variables after CHECK_SP call.
	* sysdeps/s390/s390-64/__longjmp.c (__longjmp): Likewise.

2010-09-13  Andreas Schwab  <schwab@redhat.com>
	    Ulrich Drepper  <drepper@redhat.com>

	* elf/rtld.c (dl_main): Set GLRO(dl_init_all_dirs) just before
	re-relocationg ld.so.
	* elf/dl-support.c (_dl_non_dynamic_init): And here after the
	_dl_init_paths call.
	* elf/dl-load.c (_dl_init_paths).  Don't set GLRO(dl_init_all_dirs)
	here anymore.

2010-09-14  Ulrich Drepper  <drepper@redhat.com>

	* resolv/res_init.c (__res_vinit): Count the default server we added.

2010-09-08  Chung-Lin Tang  <cltang@codesourcery.com>
	    Ulrich Drepper  <drepper@redhat.com>

	[BZ #11968]
	* sysdeps/unix/sysv/linux/x86_64/____longjmp_chk.S
	(____longjmp_chk): Use %ebx for saving value across system call.
	Add unwind info.

2010-09-06  Andreas Schwab  <schwab@redhat.com>

	* manual/Makefile: Don't mix pattern rules with normal rules.

2010-09-05  Andreas Schwab  <schwab@linux-m68k.org>

	* debug/vdprintf_chk.c (__vdprintf_chk): Remove undefined
	operation.
	* libio/iofdopen.c (_IO_new_fdopen): Likewise.
	* libio/iofopncook.c (_IO_cookie_init): Likewise.
	* libio/iovdprintf.c (_IO_vdprintf): Likewise.
	* libio/oldiofdopen.c (_IO_old_fdopen): Likewise.
	* sysdeps/powerpc/powerpc64/dl-machine.h (elf_machine_rela):
	Likewise.

2010-09-04  Ulrich Drepper  <drepper@redhat.com>

	[BZ #11979]
	* iconvdata/gconv-modules: Remove EBCDIC-CP-AR2 alias from
	IBM-930, IBM-933, IBM-935, IBM-937, and IBM-939.

2010-09-02  Ulrich Drepper  <drepper@redhat.com>

	* sysdeps/x86_64/add_n.S: Update from GMP 5.0.1.
	* sysdeps/x86_64/addmul_1.S: Likewise.
	* sysdeps/x86_64/lshift.S: Likewise.
	* sysdeps/x86_64/mul_1.S: Likewise.
	* sysdeps/x86_64/rshift.S: Likewise.
	* sysdeps/x86_64/sub_n.S: Likewise.
	* sysdeps/x86_64/submul_1.S: Likewise.

2010-09-01  Samuel Thibault  <samuel.thibault@ens-lyon.org>

	This aligns bits/sched.h onto sysdeps/unix/sysv/linux/bits/sched.h:
	Define __sched_param instead of SCHED_* and sched_param when
	<bits/sched.h> is included with __need_schedparam defined.
	* bits/sched.h [__need_schedparam]
	(SCHED_OTHER, SCHED_FIFO, SCHED_RR, sched_param): Do not define.
	[!__defined_schedparam && (__need_schedparam || _SCHED_H)]
	(__defined_schedparam): Define to 1.
	(__sched_param): New structure, identical to sched_param.
	(__need_schedparam): Undefine.

2010-08-31  Mike Frysinger  <vapier@gentoo.org>

	* sysdeps/unix/sysv/linux/sparc/sys/epoll.h (epoll_create2): Delete.
	(epoll_create1): Declare.

	* sysdeps/unix/sysv/linux/x86_64/sys/epoll.h: Fix typo.

2010-08-31  Andreas Schwab  <schwab@redhat.com>

	[BZ #7066]
	* stdlib/strtod_l.c (____STRTOF_INTERNAL): Fix array overflow when
	shifting retval into place.

2010-09-01  Ulrich Drepper  <drepper@redhat.com>

	* nis/rpcsvc/nis.h: Update copyright notice.
	* nis/rpcsvc/nis.x: Likewise.
	* nis/rpcsvc/nis_callback.h: Likewise.
	* nis/rpcsvc/nis_callback.x: Likewise.
	* nis/rpcsvc/nis_object.x: Likewise.
	* nis/rpcsvc/nis_tags.h: Likewise.
	* nis/rpcsvc/yp.h: Likewise.
	* nis/rpcsvc/yp.x: Likewise.
	* nis/rpcsvc/ypupd.h: Likewise.
	* nis/yp_xdr.c: Likewise.
	* nis/ypupdate_xdr.c: Likewise.

	* sunrpc/pm_getport.c (__libc_rpc_getport): New function.  This is
	mainly the body of pmap_getport.  Add parameters to specify timeouts.
	(pmap_getport): Use __libc_rpc_getport.
	* sunrpc/Versions: Export __libc_rpc_getport with GLIBC_PRIVATE.
	* include/rpc/pmap_clnt.h: Declare __libc_rpc_getport.
	* nis/nis_findserv.c: Remove pmap_getport copy. Use __libc_rpc_getport.

2010-08-31  Andreas Schwab  <schwab@linux-m68k.org>

	* sysdeps/unix/sysv/linux/powerpc/powerpc32/syscalls.list: Add
	fanotify_mark.

2010-08-27  Roland McGrath  <roland@redhat.com>

	* sysdeps/i386/i686/multiarch/Makefile
	(CFLAGS-varshift.c): New variable.

2010-08-27  Ulrich Drepper  <drepper@redhat.com>

	* sysdeps/i386/i686/multiarch/varshift.S: File removed.
	* sysdeps/i386/i686/multiarch/varshift.c: New file.

	* sysdeps/x86_64/multiarch/strlen-no-bsf.S: Move to .text.slow section.

	* sysdeps/x86_64/strlen.S: Minimal code improvement.

2010-08-26  H.J. Lu  <hongjiu.lu@intel.com>

	* sysdeps/x86_64/strlen.S: Unroll the loop.
	* sysdeps/x86_64/multiarch/Makefile (sysdep_routines): Add
	strlen-sse2 strlen-sse2-bsf.
	* sysdeps/x86_64/multiarch/strlen.S ((strlen): Return
	__strlen_no_bsf if bit_Slow_BSF is set.
	(__strlen_sse42): Removed.
	* sysdeps/x86_64/multiarch/strlen-no-bsf.S: New file.
	* sysdeps/x86_64/multiarch/strlen-sse4.S: New file.

2010-08-25  Roland McGrath  <roland@redhat.com>

	* sysdeps/x86_64/multiarch/varshift.S: File removed.
	* sysdeps/x86_64/multiarch/varshift.c: New file.
	* sysdeps/x86_64/multiarch/Makefile (CFLAGS-varshift.c): New variable.
	* sysdeps/x86_64/multiarch/varshift.h: Clean up decls, fix a cast.
	* sysdeps/x86_64/multiarch/memmove.c: Move decls around.
	* sysdeps/x86_64/multiarch/memmove_chk.c: Likewise.

2010-08-25  H.J. Lu  <hongjiu.lu@intel.com>

	* sysdeps/i386/i686/multiarch/Makefile (sysdep_routines): Add
	strlen-sse2 strlen-sse2-bsf.
	* sysdeps/i386/i686/multiarch/strlen.S (strlen): Return
	__strlen_sse2_bsf if bit_Slow_BSF is unset.
	(__strlen_sse2): Removed.
	* sysdeps/i386/i686/multiarch/strlen-sse2-bsf.S: New file.
	* sysdeps/i386/i686/multiarch/strlen-sse2.S: New file.
	* sysdeps/x86_64/multiarch/init-arch.c (__init_cpu_features): Set
	bit_Slow_BSF for Atom.
	* sysdeps/x86_64/multiarch/init-arch.h (bit_Slow_BSF): Define.
	(index_Slow_BSF): Define.
	(HAS_SLOW_BSF): Define.

2010-08-25  Ulrich Drepper  <drepper@redhat.com>

	[BZ #10851]
	* resolv/res_init.c (__res_vinit): When no server address at all
	is given default to loopback.

2010-08-24  Roland McGrath  <roland@redhat.com>

	* configure.in: Remove config-name.h generation.
	* configure: Regenerated.
	* config-name.in: File removed.
	* scripts/config-uname.sh: New file.
	* posix/Makefile (uname.c): Depend on $(objdir)config-name.h.
	($(objdir)config-name.h): New target.

	* sunrpc/rpc_parse.h: Avoid nested comment.

2010-08-24  Richard Henderson  <rth@redhat.com>
	    Ulrich Drepper  <drepper@redhat.com>
	    H.J. Lu  <hongjiu.lu@intel.com>

	* sysdeps/i386/i686/multiarch/Makefile (sysdep_routines): Add varshift.
	* sysdeps/x86_64/multiarch/Makefile (sysdep_routines): Likewise.
	* sysdeps/x86_64/multiarch/strcspn-c.c: Include "varshift.h".
	Replace _mm_srli_si128 with __m128i_shift_right.  Replace
	_mm_alignr_epi8 with _mm_loadu_si128.
	* sysdeps/x86_64/multiarch/strspn-c.c: Likewise.
	* sysdeps/x86_64/multiarch/strstr.c: Include "varshift.h".
	(__m128i_shift_right): Removed.
	* sysdeps/i386/i686/multiarch/varshift.h: New file.
	* sysdeps/i386/i686/multiarch/varshift.S: New file.
	* sysdeps/x86_64/multiarch/varshift.h: New file.
	* sysdeps/x86_64/multiarch/varshift.S: New file.

2010-08-21  Mike Frysinger  <vapier@gentoo.org>

	* configure.in: Move assembler checks to before sysdep dir checking.

2010-08-20  Petr Baudis  <pasky@suse.cz>

	* LICENSES: Sync the sunrpc license.

2010-08-19  Ulrich Drepper  <drepper@redhat.com>

	* sunrpc/auth_des.c: Update copyright notice once again.
	* sunrpc/auth_none.c: Likewise.
	* sunrpc/auth_unix.c: Likewise.
	* sunrpc/authdes_prot.c: Likewise.
	* sunrpc/authuxprot.c: Likewise.
	* sunrpc/bindrsvprt.c: Likewise.
	* sunrpc/clnt_gen.c: Likewise.
	* sunrpc/clnt_perr.c: Likewise.
	* sunrpc/clnt_raw.c: Likewise.
	* sunrpc/clnt_simp.c: Likewise.
	* sunrpc/clnt_tcp.c: Likewise.
	* sunrpc/clnt_udp.c: Likewise.
	* sunrpc/clnt_unix.c: Likewise.
	* sunrpc/des_crypt.c: Likewise.
	* sunrpc/des_soft.c: Likewise.
	* sunrpc/get_myaddr.c: Likewise.
	* sunrpc/getrpcport.c: Likewise.
	* sunrpc/key_call.c: Likewise.
	* sunrpc/key_prot.c: Likewise.
	* sunrpc/openchild.c: Likewise.
	* sunrpc/pm_getmaps.c: Likewise.
	* sunrpc/pm_getport.c: Likewise.
	* sunrpc/pmap_clnt.c: Likewise.
	* sunrpc/pmap_prot.c: Likewise.
	* sunrpc/pmap_prot2.c: Likewise.
	* sunrpc/pmap_rmt.c: Likewise.
	* sunrpc/rpc/auth.h: Likewise.
	* sunrpc/rpc/auth_unix.h: Likewise.
	* sunrpc/rpc/clnt.h: Likewise.
	* sunrpc/rpc/des_crypt.h: Likewise.
	* sunrpc/rpc/key_prot.h: Likewise.
	* sunrpc/rpc/netdb.h: Likewise.
	* sunrpc/rpc/pmap_clnt.h: Likewise.
	* sunrpc/rpc/pmap_prot.h: Likewise.
	* sunrpc/rpc/pmap_rmt.h: Likewise.
	* sunrpc/rpc/rpc.h: Likewise.
	* sunrpc/rpc/rpc_des.h: Likewise.
	* sunrpc/rpc/rpc_msg.h: Likewise.
	* sunrpc/rpc/svc.h: Likewise.
	* sunrpc/rpc/svc_auth.h: Likewise.
	* sunrpc/rpc/types.h: Likewise.
	* sunrpc/rpc/xdr.h: Likewise.
	* sunrpc/rpc_clntout.c: Likewise.
	* sunrpc/rpc_cmsg.c: Likewise.
	* sunrpc/rpc_common.c: Likewise.
	* sunrpc/rpc_cout.c: Likewise.
	* sunrpc/rpc_dtable.c: Likewise.
	* sunrpc/rpc_hout.c: Likewise.
	* sunrpc/rpc_main.c: Likewise.
	* sunrpc/rpc_parse.c: Likewise.
	* sunrpc/rpc_parse.h: Likewise.
	* sunrpc/rpc_prot.c: Likewise.
	* sunrpc/rpc_sample.c: Likewise.
	* sunrpc/rpc_scan.c: Likewise.
	* sunrpc/rpc_scan.h: Likewise.
	* sunrpc/rpc_svcout.c: Likewise.
	* sunrpc/rpc_tblout.c: Likewise.
	* sunrpc/rpc_util.c: Likewise.
	* sunrpc/rpc_util.h: Likewise.
	* sunrpc/rpcinfo.c: Likewise.
	* sunrpc/rpcsvc/bootparam_prot.x: Likewise.
	* sunrpc/rpcsvc/key_prot.x: Likewise.
	* sunrpc/rpcsvc/klm_prot.x: Likewise.
	* sunrpc/rpcsvc/mount.x: Likewise.
	* sunrpc/rpcsvc/nfs_prot.x: Likewise.
	* sunrpc/rpcsvc/nlm_prot.x: Likewise.
	* sunrpc/rpcsvc/rex.x: Likewise.
	* sunrpc/rpcsvc/rstat.x: Likewise.
	* sunrpc/rpcsvc/rusers.x: Likewise.
	* sunrpc/rpcsvc/sm_inter.x: Likewise.
	* sunrpc/rpcsvc/spray.x: Likewise.
	* sunrpc/rpcsvc/yppasswd.x: Likewise.
	* sunrpc/rtime.c: Likewise.
	* sunrpc/svc.c: Likewise.
	* sunrpc/svc_auth.c: Likewise.
	* sunrpc/svc_authux.c: Likewise.
	* sunrpc/svc_raw.c: Likewise.
	* sunrpc/svc_run.c: Likewise.
	* sunrpc/svc_simple.c: Likewise.
	* sunrpc/svc_tcp.c: Likewise.
	* sunrpc/svc_udp.c: Likewise.
	* sunrpc/svc_unix.c: Likewise.
	* sunrpc/svcauth_des.c: Likewise.
	* sunrpc/xcrypt.c: Likewise.
	* sunrpc/xdr.c: Likewise.
	* sunrpc/xdr_array.c: Likewise.
	* sunrpc/xdr_float.c: Likewise.
	* sunrpc/xdr_mem.c: Likewise.
	* sunrpc/xdr_rec.c: Likewise.
	* sunrpc/xdr_ref.c: Likewise.
	* sunrpc/xdr_sizeof.c: Likewise.
	* sunrpc/xdr_stdio.c: Likewise.

	* sysdeps/x86_64/multiarch/strcmp.S: Fix two typos in strncasecmp
	handling.

2010-08-19  Andreas Schwab  <schwab@redhat.com>

	* sysdeps/i386/i686/multiarch/strspn.S [!SHARED]: Fix SSE4.2 check.

2010-08-19  Luis Machado  <luisgpm@br.ibm.com>

	* sysdeps/powerpc/powerpc32/power7/memchr.S: New file.
	* sysdeps/powerpc/powerpc32/power7/memrchr.S: New file.
	* sysdeps/powerpc/powerpc32/power7/rawmemchr.S: New file.
	* sysdeps/powerpc/powerpc32/power7/strchr.S: New file.
	* sysdeps/powerpc/powerpc32/power7/strchrnul.S: New file.
	* sysdeps/powerpc/powerpc32/power7/strlen.S: New file.
	* sysdeps/powerpc/powerpc32/power7/strnlen.S: New file.
	* sysdeps/powerpc/powerpc64/power7/memchr.S: New file.
	* sysdeps/powerpc/powerpc64/power7/memrchr.S: New file.
	* sysdeps/powerpc/powerpc64/power7/rawmemchr.S: New file.
	* sysdeps/powerpc/powerpc64/power7/strchr.S: New file.
	* sysdeps/powerpc/powerpc64/power7/strchrnul.S: New file.
	* sysdeps/powerpc/powerpc64/power7/strlen.S: New file.
	* sysdeps/powerpc/powerpc64/power7/strnlen.S: New file.

2010-07-26  Anton Blanchard  <anton@samba.org>

	* malloc/malloc.c (sYSTRIm): Replace divide and multiply with mask.
	* malloc/arena.c (heap_trim): Likewise.

2010-08-16  Ulrich Drepper  <drepper@redhat.com>

	* sysdeps/unix/sysv/linux/syscalls.list: Add entry for fanotify_init
	here.  Not...
	* sysdeps/unix/sysv/linux/wordsize-64/syscalls.list: ...here...
	* sysdeps/unix/sysv/linux/i386/syscalls.list: ... orhere.

2010-08-12  H.J. Lu  <hongjiu.lu@intel.com>

	* sysdeps/i386/elf/Makefile: New file.

2010-08-14  Andreas Schwab  <schwab@linux-m68k.org>

	* sysdeps/unix/sysv/linux/sys/fanotify.h: Remove third argument
	from fanotify_init.
	* sysdeps/unix/sysv/linux/i386/syscalls.list: Likewise.
	* sysdeps/unix/sysv/linux/wordsize-64/syscalls.list: Likewise.

2010-08-15  Ulrich Drepper  <drepper@redhat.com>

	* sysdeps/x86_64/strcmp.S: Use correct register for fourth parameter
	of strncasecmp_l.
	* sysdeps/multiarch/strcmp.S: Likewise.

2010-08-14  Ulrich Drepper  <drepper@redhat.com>

	* sysdeps/x86_64/Makefile [subdir=string] (sysdep_routines): Add
	strncase_l-nonascii.
	* sysdeps/x86_64/multiarch/Makefile [subdir=string] (sysdep_routines):
	Add strncase_l-ssse3.
	* sysdeps/x86_64/multiarch/strcmp.S: Prepare for use as strncasecmp.
	* sysdeps/x86_64/strcmp.S: Likewise.
	* sysdeps/x86_64/multiarch/strncase_l-ssse3.S: New file.
	* sysdeps/x86_64/multiarch/strncase_l.S: New file.
	* sysdeps/x86_64/strncase.S: New file.
	* sysdeps/x86_64/strncase_l-nonascii.c: New file.
	* sysdeps/x86_64/strncase_l.S: New file.
	* string/Makefile (strop-tests): Add strncasecmp.
	* string/test-strncasecmp.c: New file.

	* sysdeps/x86_64/strcasecmp_l-nonascii.c: Add prototype to avoid
	warning.

	* sysdeps/x86_64/strcmp.S: Move definition of NO_NOLOCALE_ALIAS to...
	* sysdeps/x86_64/multiarch/strcasecmp_l-ssse3.S: ... here.

2010-08-14  Andreas Schwab  <schwab@linux-m68k.org>

	* sysdeps/unix/sysv/linux/prlimit.c: Make it compile.

2010-08-12  Ulrich Drepper  <drepper@redhat.com>

	* sysdeps/unix/sysv/linux/bits/termios.h: Define EXTPROC.
	* sysdeps/unix/sysv/linux/powerpc/bits/termios.h: Likewise.
	* sysdeps/unix/sysv/linux/sparc/bits/termios.h: Likewise.

2010-05-01  Alan Modra  <amodra@gmail.com>

	* sysdeps/powerpc/powerpc32/power4/memcmp.S: Correct cfi for r24.
	* sysdeps/powerpc/powerpc64/bsd-_setjmp.S: Move contents..
	* sysdeps/powerpc/powerpc64/bsd-setjmp.S: ..and these too..
	* sysdeps/powerpc/powerpc64/setjmp.S: ..to here..
	* sysdeps/powerpc/powerpc64/setjmp-common.S: ..and here, with some
	tidying.  Don't tail-call __sigjmp_save for static lib.
	* sysdeps/powerpc/powerpc64/sysdep.h (SAVE_ARG, REST_ARG): Correct
	save location.
	(CFI_SAVE_ARG, CFI_REST_ARG): New macros.
	(CALL_MCOUNT): Add eh info, and nop after bl.
	(TAIL_CALL_SYSCALL_ERROR): New macro.
	(PSEUDO_RET): Use it.
	* sysdeps/powerpc/powerpc64/dl-trampoline.S (_dl_runtime_resolve):
	Correct save location of integer regs and cr.
	(_dl_profile_resolve): Correct cr save location.  Delete nops
	after bl when SHARED.  Reduce cfi size a little by better
	placement of cfi directives.
	* sysdeps/powerpc/powerpc64/fpu/s_copysign.S (__copysign): Don't
	make a stack frame.  Instead use parm save area as a temp.
	* sysdeps/unix/sysv/linux/powerpc/powerpc64/brk.S (__brk): Don't
	make a stack frame.  Use TAIL_CALL_SYSCALL_ERROR.
	* sysdeps/unix/sysv/linux/powerpc/powerpc64/clone.S (__clone):
	Don't make a stack frame for parent, use parm save area.
	Increase child stack frame to 112 bytes.  Don't save unused reg,
	and adjust reg usage.  Set up cfi on error recovery and
	epilogue of parent, and use TAIL_CALL_SYSCALL_ERROR, PSEUDO_RET.
	* sysdeps/unix/sysv/linux/powerpc/powerpc64/makecontext.S
	(__makecontext): Add dummy nop after jump to exit.
	* sysdeps/unix/sysv/linux/powerpc/powerpc64/socket.S (__socket):
	Use correct parm save area and cr save, reduce stack frame.
	Correct cfi for possible PSEUDO_RET frame setup.
	* sysdeps/unix/sysv/linux/powerpc/powerpc64/vfork.S (__vfork):
	Branch to local label emitted by PSEUDO_RET rather than
	__syscall_error.

2010-08-12  Andreas Schwab  <schwab@redhat.com>

	[BZ #11904]
	* locale/programs/locale.c (print_assignment): New function.
	(show_locale_vars): Use it.

2010-08-11  Ulrich Drepper  <drepper@redhat.com>

	* sysdeps/unix/sysv/linux/bits/statfs.h (struct statfs): Add f_flags
	field.
	(struct statfs64): Likewise.
	(_STATFS_F_FLAGS): Define.
	* sysdeps/unix/sysv/linux/s390/bits/statfs.h: Likewise.
	* sysdeps/unix/sysv/linux/internal_statvfs.c (__statvfs_getflags):
	Don't define if __ASSUME_STATFS_F_FLAGS is defined.
	(ST_VALID): Define locally.
	(INTERNAL_STATVFS): If f_flags has ST_VALID set don't call
	__statvfs_getflags, use the provided value.
	* sysdeps/unix/sysv/linux/kernel-features.h: Define
	__ASSUME_STATFS_F_FLAGS.

	* sysdeps/unix/sysv/linux/sys/inotify.h (IN_EXCL_UNLINK): Define.

	* sysdeps/unix/sysv/linux/Makefile [subdir=misc] (sysdep_headers):
	Add sys/fanotify.h.
	* sysdeps/unix/sysv/linux/Versions [libc]: Export fanotify_init and
	fanotify_mask for GLIBC_2.13.
	* sysdeps/unix/sysv/linux/i386/syscalls.list: Add entries for
	fanotify_init and fanotify_mark.
	* sysdeps/unix/sysv/linux/wordsize-64/syscalls.list: Likewise.
	* sysdeps/unix/sysv/linux/sys/fanotify.h: New file.

	* sysdeps/unix/sysv/linux/Makefile [subdir=misc] (sysdep_routines):
	Add prlimit.
	* sysdeps/unix/sysv/linux/Versions [libc]: Export prlimit and
	prlimit64 for GLIBC_2.13.
	* sysdeps/unix/sysv/linux/bits/resource.h: Declare prlimit and
	prlimit64.
	* sysdeps/unix/sysv/linux/i386/syscalls.list: Add entry for prlimit64
	syscall.
	* sysdeps/unix/sysv/linux/powerpc/powerpc32/syscalls.list: Likewise.
	* sysdeps/unix/sysv/linux/s390/s390-32/syscalls.list: Likewise.
	* sysdeps/unix/sysv/linux/sh/syscalls.list: Likewise.
	* sysdeps/unix/sysv/linux/sparc/sparc32/syscalls.lis: Likewise.
	* sysdeps/unix/sysv/linux/wordsize-64/syscalls.list: Likewise.  Also
	add prlimit alias.
	* sysdeps/unix/sysv/linux/prlimit.c: New file.

	[BZ #11903]
	* sysdeps/generic/netinet/ip.h (IPTOS_CLASS): Fix definition.
	Patch by Evgeni Bikov <bikovevg@iitp.ru>.

	* nss/Makefile: Add rules to build and run tst-nss-test1.
	* shlib-versions: Add entry for libnss_test1.
	* nss/nss_test1.c: New file.
	* nss/tst-nss-test1.c: New file.

	* nss/nsswitch.c (__nss_database_custom): Define new variable.
	(__nss_configure_lookup): Set appropriate entry in
	__nss_configure_lookup to true.
	* nss/nsswitch.h: Define enum with indeces of databases in
	databases and __nss_database_custom arrays.  Declare
	__nss_database_custom.
	* grp/initgroups.c (internal_getgrouplist): Use __nss_database_custom
	to avoid using nscd when custom rules are installed.
	* nss/getXXbyYY_r.c: Likewise.
	* sysdeps/posix/getaddrinfo.c (gaih_inet): Likewise.

	* nss/nss_files/files-parse.c: Whitespace fixes.

2010-08-09  Ulrich Drepper  <drepper@redhat.com>

	[BZ #11883]
	* posix/fnmatch.c: Keep track of alloca use and fall back on malloc.
	* posix/fnmatch_loop.c: Likewise.

2010-07-17  Andi Kleen  <ak@linux.intel.com>

	* sysdeps/i386/i386-mcount.S (__fentry__): Define.
	* sysdeps/x86_64/_mcount.S (__fentry__): Define.
	* stdlib/Versions (__fentry__): Add for GLIBC 2.13
	* Versions.def [GLIBC_2.13]: Add.

2010-08-06  Ulrich Drepper  <drepper@redhat.com>

	* sysdeps/unix/sysv/linux/getlogin_r.c (__getlogin_r_loginuid):
	Also fail if tpwd after pwuid call is NULL.

2010-07-31  Samuel Thibault  <samuel.thibault@ens-lyon.org>

	* hurd/hurdselect.c (_hurd_select): Round timeout up instead of down
	when converting to ms.

2010-06-06  Samuel Thibault  <samuel.thibault@ens-lyon.org>

	* sysdeps/mach/hurd/ttyname.c (ttyname): Replace MIG_BAD_ID and
	EOPNOTSUPP errors with ENOTTY.
	* sysdeps/mach/hurd/ttyname_r.c (__ttyname_r): Replace MIG_BAD_ID and
	EOPNOTSUPP errors with ENOTTY.

2010-07-31  Ulrich Drepper  <drepper@redhat.com>

	* sysdeps/x86_64/multiarch/Makefile [subdir=string] (sysdep_routines):
	Add strcasecmp_l-ssse3.
	* sysdeps/x86_64/multiarch/strcmp.S: Add support to compile for
	strcasecmp.
	* sysdeps/x86_64/strcmp.S: Allow more flexible compiling of strcasecmp.
	* sysdeps/x86_64/multiarch/strcasecmp_l.S: New file.
	* sysdeps/x86_64/multiarch/strcasecmp_l-ssse3.S: New file.

2010-07-30  Ulrich Drepper  <drepper@redhat.com>

	* sysdeps/x86_64/multiarch/strcmp.S: Pretty printing.

	* string/Makefile (strop-tests): Add strcasecmp.
	* sysdeps/x86_64/Makefile [subdir=string] (sysdep_routines): Add
	strcasecmp_l-nonascii.
	(gen-as-const-headers): Add locale-defines.sym.
	* sysdeps/x86_64/strcmp.S: Add support for strcasecmp implementation.
	* sysdeps/x86_64/strcasecmp.S: New file.
	* sysdeps/x86_64/strcasecmp_l.S: New file.
	* sysdeps/x86_64/strcasecmp_l-nonascii.c: New file.
	* sysdeps/x86_64/locale-defines.sym: New file.
	* string/test-strcasecmp.c: New file.

	* string/test-strcasestr.c: Test both ends of the range of characters.
	* sysdeps/x86_64/multiarch/strstr.c: Fix UCHIGH definition.

2010-07-29  Roland McGrath  <roland@redhat.com>

	[BZ #11856]
	* manual/locale.texi (Yes-or-No Questions): Fix example code.

2010-07-27  Ulrich Drepper  <drepper@redhat.com>

	* sysdeps/x86_64/multiarch/strcmp-ssse3.S: Avoid compiling the file
	for ld.so.

2010-07-27  Andreas Schwab  <schwab@redhat.com>

	* manual/memory.texi (Malloc Tunable Parameters): Document
	M_PERTURB.

2010-07-26  Roland McGrath  <roland@redhat.com>

	[BZ #11840]
	* configure.in (-fgnu89-inline check): Set and substitute
	gnu89_inline, not libc_cv_gnu89_inline.
	* configure: Regenerated.
	* config.make.in (gnu89-inline-CFLAGS): Use @gnu89_inline@.

2010-07-26  Ulrich Drepper  <drepper@redhat.com>

	* string/test-strnlen.c: New file.
	* string/Makefile (strop-tests): Add strnlen.
	* string/tester.c (test_strnlen): Add a few more test cases.
	* string/tst-strlen.c: Better error reporting.

	* sysdeps/x86_64/strnlen.S: New file.

2010-07-24  Ulrich Drepper  <drepper@redhat.com>

	* sysdeps/x86_64/multiarch/strstr.c (__m128i_strloadu_tolower): Use
	lower-latency instructions.

2010-07-23  Ulrich Drepper  <drepper@redhat.com>

	* string/test-strcasestr.c: New file.
	* string/test-strstr.c: New file.
	* string/Makefile (strop-tests): Add strstr and strcasestr.
	* string/str-two-way.h: Don't undefine MAX.
	* string/strcasestr.c: Don't define alias if NO_ALIAS is defined.

2010-07-21  Andreas Schwab  <schwab@redhat.com>

	* sysdeps/i386/i686/multiarch/Makefile (sysdep_routines): Add
	strcasestr-nonascii.
	(CFLAGS-strcasestr-nonascii.c): Define.
	* sysdeps/i386/i686/multiarch/strcasestr-nonascii.c: New file.
	* sysdeps/x86_64/multiarch/strcasestr-nonascii.c (STRSTR_SSE42):
	Remove unused attribute.

2010-07-20  Roland McGrath  <roland@redhat.com>

	* elf/dl-sysdep.c (_dl_important_hwcaps): Add dsocaps mask to
	dl_hwcap_mask as well as dl_hwcap.  Without this, dsocaps matching in
	ld.so.cache was broken.  With it, there is no way to disable dsocaps
	like LD_HWCAP_MASK can disable hwcaps.

2010-06-02  Emilio Pozuelo Monfort  <pochu27@gmail.com>

	* sysdeps/mach/hurd/sendmsg.c (__libc_sendmsg): Fix memory leaks.

2010-07-16  Ulrich Drepper  <drepper@redhat.com>

	* sysdeps/x86_64/multiarch/strstr.c: Rewrite to avoid indirect function
	call in strcasestr.
	* sysdeps/x86_64/multiarch/strcasestr.c: Declare
	__strcasestr_sse42_nonascii.
	* sysdeps/x86_64/multiarch/Makefile: Add rules to build
	strcasestr-nonascii.c.
	* sysdeps/x86_64/multiarch/strcasestr-nonascii.c: New file.

2010-06-15  Luis Machado  <luisgpm@br.ibm.com>

	* sysdeps/powerpc/powerpc32/power6/fpu/s_copysign.S: New file.
	* sysdeps/powerpc/powerpc32/power6/fpu/s_copysignf.S: New file.
	* sysdeps/powerpc/powerpc64/power6/fpu/s_copysign.S: New file.
	* sysdeps/powerpc/powerpc64/power6/fpu/s_copysignf.S: New file.

2010-07-09  Ulrich Drepper  <drepper@redhat.com>

	* sysdeps/unix/sysv/linux/fpathconf.c (__fpathconf): Use __fcntl not
	fcntl.

2010-07-06  Andreas Schwab  <schwab@redhat.com>

	* elf/dl-version.c (match_symbol): Don't pass NULL occation to
	dl_signal_cerror.

2010-07-06  Ulrich Drepper  <drepper@redhat.com>

	* sysdeps/unix/sysv/linux/fpathconf.c (__fpathconf): Implement
	_PC_PIPE_BUF using F_GETPIPE_SZ.

2010-07-05  Roland McGrath  <roland@redhat.com>

	* manual/arith.texi (Rounding Functions): Fix rint description
	implicit in round description.

2010-07-02  Ulrich Drepper  <drepper@redhat.com>

	* elf/Makefile: Fix linking for a few tests to make recent linker
	happy.

2010-06-30  Andreas Schwab  <schwab@redhat.com>

	* dlfcn/Makefile (LDLIBS-bug-atexit3-lib.so): Readd
	$(common-objpfx)libc_nonshared.a.

2010-06-21  Luis Machado  <luisgpm@br.ibm.com>

	* sysdeps/powerpc/powerpc32/970/fpu/Implies: Remove.
	* sysdeps/powerpc/powerpc32/power5/fpu/Implies: Remove.
	* sysdeps/powerpc/powerpc32/power5+/fpu/Implies: Remove.
	* sysdeps/powerpc/powerpc32/power6x/fpu/Implies: Remove.
	* sysdeps/powerpc/powerpc64/970/fpu/Implies: Remove.
	* sysdeps/powerpc/powerpc64/power5/fpu/Implies: Remove.
	* sysdeps/powerpc/powerpc64/power5+/fpu/Implies: Remove.
	* sysdeps/powerpc/powerpc64/power6x/fpu/Implies: Remove.
	* sysdeps/unix/sysv/linux/powerpc/powerpc32/970/fpu/Implies: Remove.
	* sysdeps/unix/sysv/linux/powerpc/powerpc32/power4/fpu/Implies: Remove.
	* sysdeps/unix/sysv/linux/powerpc/powerpc32/power5/fpu/Implies: Remove.
	* sysdeps/unix/sysv/linux/powerpc/powerpc32/power5+/fpu/Implies: Remove.
	* sysdeps/unix/sysv/linux/powerpc/powerpc32/power6/fpu/Implies: Remove.
	* sysdeps/unix/sysv/linux/powerpc/powerpc32/power6x/fpu/Implies: Remove.
	* sysdeps/unix/sysv/linux/powerpc/powerpc32/power7/fpu/Implies: Remove.
	* sysdeps/unix/sysv/linux/powerpc/powerpc64/970/fpu/Implies: Remove.
	* sysdeps/unix/sysv/linux/powerpc/powerpc64/power4/fpu/Implies: Remove.
	* sysdeps/unix/sysv/linux/powerpc/powerpc64/power5/fpu/Implies: Remove.
	* sysdeps/unix/sysv/linux/powerpc/powerpc64/power5+/fpu/Implies: Remove.
	* sysdeps/unix/sysv/linux/powerpc/powerpc64/power6/fpu/Implies: Remove.
	* sysdeps/unix/sysv/linux/powerpc/powerpc64/power6x/fpu/Implies: Remove.
	* sysdeps/unix/sysv/linux/powerpc/powerpc64/power7/fpu/Implies: Remove.
	* sysdeps/powerpc/powerpc32/970/Implies: Point to power4.
	* sysdeps/powerpc/powerpc32/power5/Implies: Point to power4.
	* sysdeps/powerpc/powerpc32/power5+/Implies: Point to power5.
	* sysdeps/powerpc/powerpc32/power6/Implies: Point to power5+.
	* sysdeps/powerpc/powerpc32/power6x/Implies: Point to power6.
	* sysdeps/powerpc/powerpc64/970/Implies: Point to power4.
	* sysdeps/powerpc/powerpc64/power5/Implies: Point to power4.
	* sysdeps/powerpc/powerpc64/power5+/Implies: Point to power5.
	* sysdeps/powerpc/powerpc64/power6/Implies: Point to power5+.
	* sysdeps/powerpc/powerpc64/power6x/Implies: Point to power6.
	* sysdeps/powerpc/powerpc32/power7/Implies: New file.
	* sysdeps/powerpc/powerpc64/power7/Implies: New file.
	* sysdeps/unix/sysv/linux/powerpc/powerpc32/970/Implies: New file.
	* sysdeps/unix/sysv/linux/powerpc/powerpc32/cell/Implies: New file.
	* sysdeps/unix/sysv/linux/powerpc/powerpc32/power4/Implies: New file.
	* sysdeps/unix/sysv/linux/powerpc/powerpc32/power5/Implies: New file.
	* sysdeps/unix/sysv/linux/powerpc/powerpc32/power6/Implies: New file.
	* sysdeps/unix/sysv/linux/powerpc/powerpc32/power6x/Implies: New file.
	* sysdeps/unix/sysv/linux/powerpc/powerpc32/power7/Implies: New file.
	* sysdeps/unix/sysv/linux/powerpc/powerpc64/970/Implies: New file.
	* sysdeps/unix/sysv/linux/powerpc/powerpc64/cell/Implies: New file.
	* sysdeps/unix/sysv/linux/powerpc/powerpc64/power4/Implies: New file.
	* sysdeps/unix/sysv/linux/powerpc/powerpc64/power5/Implies: New file.
	* sysdeps/unix/sysv/linux/powerpc/powerpc64/power6/Implies: New file.
	* sysdeps/unix/sysv/linux/powerpc/powerpc64/power6x/Implies: New file.
	* sysdeps/unix/sysv/linux/powerpc/powerpc64/power7/Implies: New file.

2010-06-25  H.J. Lu  <hongjiu.lu@intel.com>

	* debug/memmove_chk.c (__memmove_chk): Renamed to ...
	(MEMMOVE_CHK): ...this.  Default to __memmove_chk.
	* string/memmove.c (memmove): Renamed to ...
	(MEMMOVE): ...this.  Default to memmove.
	* sysdeps/x86_64/memcpy.S: Use ENTRY_CHK and END_CHK.
	* sysdeps/x86_64/sysdep.h (ENTRY_CHK): Define.
	(END_CHK): Define.
	* sysdeps/x86_64/multiarch/Makefile (sysdep_routines): Add
	memcpy-ssse3 mempcpy-ssse3 memmove-ssse3 memcpy-ssse3-back
	mempcpy-ssse3-back memmove-ssse3-back.
	* sysdeps/x86_64/multiarch/bcopy.S: New file .
	* sysdeps/x86_64/multiarch/memcpy-ssse3-back.S: New file.
	* sysdeps/x86_64/multiarch/memcpy-ssse3.S: New file.
	* sysdeps/x86_64/multiarch/memcpy.S: New file.
	* sysdeps/x86_64/multiarch/memcpy_chk.S: New file.
	* sysdeps/x86_64/multiarch/memmove-ssse3-back.S: New file.
	* sysdeps/x86_64/multiarch/memmove-ssse3.S: New file.
	* sysdeps/x86_64/multiarch/memmove.c: New file.
	* sysdeps/x86_64/multiarch/memmove_chk.c: New file.
	* sysdeps/x86_64/multiarch/mempcpy-ssse3-back.S: New file.
	* sysdeps/x86_64/multiarch/mempcpy-ssse3.S: New file.
	* sysdeps/x86_64/multiarch/mempcpy.S: New file.
	* sysdeps/x86_64/multiarch/mempcpy_chk.S: New file.
	* sysdeps/x86_64/multiarch/init-arch.h (bit_Fast_Copy_Backward):
	Define.
	(index_Fast_Copy_Backward): Define.
	(HAS_ARCH_FEATURE): Define.
	(HAS_FAST_REP_STRING): Define.
	(HAS_FAST_COPY_BACKWARD): Define.

2010-06-21  Andreas Schwab  <schwab@redhat.com>

	* sysdeps/unix/sysv/linux/getlogin_r.c (__getlogin_r_loginuid):
	Restore proper fallback handling.

2010-06-19  Ulrich Drepper  <drepper@redhat.com>

	[BZ #11701]
	* posix/group_member.c (__group_member): Correct checking loop.

	* sysdeps/unix/sysv/linux/getlogin_r.c (__getlogin_r_loginuid): Handle
	OOM in getpwuid_r correctly.  Return error number when the caller
	should return, otherwise -1.
	(getlogin_r): Adjust to return also for result of __getlogin_r_loginuid
	call returning > 0 value.
	* sysdeps/unix/sysv/linux/getlogin.c (getlogin): Likewise.

2010-06-07  Andreas Schwab  <schwab@redhat.com>

	* dlfcn/Makefile: Remove explicit dependencies on libc.so and
	libc_nonshared.a from targets in modules-names.

2010-06-02  Kirill A. Shutemov  <kirill@shutemov.name>

	* elf/dl-reloc.c: Flush cache after solving TEXTRELs if arch
	requires it.

2010-06-10  Luis Machado  <luisgpm@br.ibm.com>

	* sysdeps/powerpc/powerpc32/power7/memcmp.S: New file
	* sysdeps/powerpc/powerpc64/power7/memcmp.S: New file.
	* sysdeps/powerpc/powerpc32/power7/strncmp.S: New file.
	* sysdeps/powerpc/powerpc64/power7/strncmp.S: New file.

2010-06-02  Andreas Schwab  <schwab@redhat.com>

	* nis/nss_nis/nis-initgroups.c (get_uid): Properly resize buffer.

2010-06-14  Ulrich Drepper  <drepper@redhat.com>

	* sysdeps/unix/sysv/linux/powerpc/bits/fcntl.h: Define F_SETPIPE_SZ
	and F_GETPIPE_SZ.
	* sysdeps/unix/sysv/linux/i386/bits/fcntl.h: Likewise.
	* sysdeps/unix/sysv/linux/x86_64/bits/fcntl.h: Likewise.
	* sysdeps/unix/sysv/linux/s390/bits/fcntl.h: Likewise.
	* sysdeps/unix/sysv/linux/sparc/bits/fcntl.h: Likewise.
	* sysdeps/unix/sysv/linux/sh/bits/fcntl.h: Likewise.
	* sysdeps/unix/sysv/linux/ia64/bits/fcntl.h: Likewise

2010-06-14  Roland McGrath  <roland@redhat.com>

	* manual/libc.texinfo (@copying): Change to GFDL v1.3.

2010-06-07  Jakub Jelinek  <jakub@redhat.com>

	* libio/stdio.h (sscanf, vsscanf): Use __REDIRECT_NTH instead of
	__REDIRECT followed by __THROW.
	* wcsmbs/wchar.h (swscanf, vswscanf): Likewise.
	* posix/getopt.h (getopt): Likewise.

2010-06-02  Emilio Pozuelo Monfort  <pochu27@gmail.com>

	* hurd/lookup-at.c (__file_name_lookup_at): Accept
	AT_SYMLINK_FOLLOW in AT_FLAGS.  Fail with EINVAL if both
	AT_SYMLINK_FOLLOW and AT_SYMLINK_NOFOLLOW are present
	in AT_FLAGS.
	* hurd/hurd/fd.h (__file_name_lookup_at): Update comment.
	* sysdeps/mach/hurd/linkat.c (linkat): Pass O_NOLINK in FLAGS.

2010-05-28  Luis Machado  <luisgpm@br.ibm.com>

	* sysdeps/powerpc/powerpc32/power7/memcpy.S: Exchange srdi for srwi.

2010-05-26  H.J. Lu  <hongjiu.lu@intel.com>

	[BZ #11640]
	* sysdeps/x86_64/multiarch/init-arch.c (__init_cpu_features):
	Properly check family and model.

2010-05-26  Takashi Yoshii  <takashi.yoshii.zj@renesas.com>

	* sysdeps/unix/sysv/linux/sh/sh4/register-dump.h: Fix iov[] size.

2010-05-24  Luis Machado  <luisgpm@br.ibm.com>

	* sysdeps/powerpc/powerpc32/power7/memset.S: POWER7 32-bit memset fix.

2010-05-21  Ulrich Drepper  <drepper@redhat.com>

	* elf/dl-runtime.c (_dl_profile_fixup): Don't crash on unresolved weak
	symbol reference.

2010-05-19  Andreas Schwab  <schwab@redhat.com>

	* elf/dl-runtime.c (_dl_fixup): Don't crash on unresolved weak
	symbol reference.

2010-05-21  Andreas Schwab  <schwab@redhat.com>

	* sysdeps/unix/sysv/linux/Makefile (sysdep_routines): Add recvmmsg
	and internal_recvmmsg.
	* sysdeps/unix/sysv/linux/recvmmsg.c: New file.
	* sysdeps/unix/sysv/linux/internal_recvmmsg.S: New file.
	* sysdeps/unix/sysv/linux/socketcall.h (SOCKOP_recvmmsg): Define.
	* sysdeps/unix/sysv/linux/syscalls.list (recvmmsg): Remove.

	* sunrpc/clnt_tcp.c (clnttcp_control): Add missing break.
	* sunrpc/clnt_udp.c (clntudp_control): Likewise.
	* sunrpc/clnt_unix.c (clntunix_control): Likewise.

2010-05-20  Andreas Schwab  <schwab@redhat.com>

	* sysdeps/unix/sysv/linux/sys/timex.h: Use __REDIRECT_NTH.

2010-05-17  Luis Machado  <luisgpm@br.ibm.com>

	POWER7 optimizations.
	* sysdeps/powerpc/powerpc64/power7/memset.S: New file.
	* sysdeps/powerpc/powerpc32/power7/memset.S: New file.

2010-05-19  Ulrich Drepper  <drepper@redhat.com>

	* version.h: Update for 2.13 development version.

2010-05-12  Andrew Stubbs  <ams@codesourcery.com>

	* sysdeps/sh/sh4/fpu/feholdexcpt.c (feholdexcept): Really disable all
	exceptions.  Return 0.

2010-05-07  Roland McGrath  <roland@redhat.com>

	* elf/ldconfig.c (main): Add a const.

2010-05-06  Ulrich Drepper  <drepper@redhat.com>

	* nss/getent.c (idn_flags): Default to AI_IDN|AI_CANONIDN.
	(args_options): Add no-idn option.
	(ahosts_keys_int): Add idn_flags to ai_flags.
	(parse_option): Handle 'i' option to clear idn_flags.

	* malloc/malloc.c (_int_free): Possible race in the most recently
	added check.  Only act on the data if no current modification
	happened.

See ChangeLog.17 for earlier changes.<|MERGE_RESOLUTION|>--- conflicted
+++ resolved
@@ -1,4 +1,3 @@
-<<<<<<< HEAD
 2010-10-15  Jakub Jelinek  <jakub@redhat.com>
 
 	[BZ #3268]
@@ -13,7 +12,7 @@
 	* sysdeps/i386/fpu/s_fmaf.S: Removed.
 	* sysdeps/i386/fpu/s_fma.S: Removed.
 	* sysdeps/i386/fpu/s_fmal.S: Removed.
-=======
+
 2010-10-16  Jakub Jelinek  <jakub@redhat.com>
 
 	[BZ #3268]
@@ -21,7 +20,6 @@
 	* sysdeps/ieee754/ldbl-128/s_fmal.c (__fmal): Ensure a1 + u.d
 	computation is not scheduled after fetestexcept.  Fix value
 	of minimum denormal long double.
->>>>>>> 7c08a05c
 
 2010-10-14  Jakub Jelinek  <jakub@redhat.com>
 
