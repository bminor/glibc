<<<<<<< HEAD
2010-07-06  Ulrich Drepper  <drepper@redhat.com>

	* sysdeps/unix/sysv/linux/fpathconf.c (__fpathconf): Implement
	_PC_PIPE_BUF using F_GETPIPE_SZ.
=======
2010-07-05  Roland McGrath  <roland@redhat.com>

	* manual/arith.texi (Rounding Functions): Fix rint description
	implicit in round description.
>>>>>>> 713df3d5

2010-07-02  Ulrich Drepper  <drepper@redhat.com>

	* elf/Makefile: Fix linking for a few tests to make recent linker
	happy.

2010-06-30  Andreas Schwab  <schwab@redhat.com>

	* dlfcn/Makefile (LDLIBS-bug-atexit3-lib.so): Readd
	$(common-objpfx)libc_nonshared.a.

2010-06-21  Luis Machado  <luisgpm@br.ibm.com>

	* sysdeps/powerpc/powerpc32/970/fpu/Implies: Remove.
	* sysdeps/powerpc/powerpc32/power5/fpu/Implies: Remove.
	* sysdeps/powerpc/powerpc32/power5+/fpu/Implies: Remove.
	* sysdeps/powerpc/powerpc32/power6x/fpu/Implies: Remove.
	* sysdeps/powerpc/powerpc64/970/fpu/Implies: Remove.
	* sysdeps/powerpc/powerpc64/power5/fpu/Implies: Remove.
	* sysdeps/powerpc/powerpc64/power5+/fpu/Implies: Remove.
	* sysdeps/powerpc/powerpc64/power6x/fpu/Implies: Remove.
	* sysdeps/unix/sysv/linux/powerpc/powerpc32/970/fpu/Implies: Remove.
	* sysdeps/unix/sysv/linux/powerpc/powerpc32/power4/fpu/Implies: Remove.
	* sysdeps/unix/sysv/linux/powerpc/powerpc32/power5/fpu/Implies: Remove.
	* sysdeps/unix/sysv/linux/powerpc/powerpc32/power5+/fpu/Implies: Remove.
	* sysdeps/unix/sysv/linux/powerpc/powerpc32/power6/fpu/Implies: Remove.
	* sysdeps/unix/sysv/linux/powerpc/powerpc32/power6x/fpu/Implies: Remove.
	* sysdeps/unix/sysv/linux/powerpc/powerpc32/power7/fpu/Implies: Remove.
	* sysdeps/unix/sysv/linux/powerpc/powerpc64/970/fpu/Implies: Remove.
	* sysdeps/unix/sysv/linux/powerpc/powerpc64/power4/fpu/Implies: Remove.
	* sysdeps/unix/sysv/linux/powerpc/powerpc64/power5/fpu/Implies: Remove.
	* sysdeps/unix/sysv/linux/powerpc/powerpc64/power5+/fpu/Implies: Remove.
	* sysdeps/unix/sysv/linux/powerpc/powerpc64/power6/fpu/Implies: Remove.
	* sysdeps/unix/sysv/linux/powerpc/powerpc64/power6x/fpu/Implies: Remove.
	* sysdeps/unix/sysv/linux/powerpc/powerpc64/power7/fpu/Implies: Remove.
	* sysdeps/powerpc/powerpc32/970/Implies: Point to power4.
	* sysdeps/powerpc/powerpc32/power5/Implies: Point to power4.
	* sysdeps/powerpc/powerpc32/power5+/Implies: Point to power5.
	* sysdeps/powerpc/powerpc32/power6/Implies: Point to power5+.
	* sysdeps/powerpc/powerpc32/power6x/Implies: Point to power6.
	* sysdeps/powerpc/powerpc64/970/Implies: Point to power4.
	* sysdeps/powerpc/powerpc64/power5/Implies: Point to power4.
	* sysdeps/powerpc/powerpc64/power5+/Implies: Point to power5.
	* sysdeps/powerpc/powerpc64/power6/Implies: Point to power5+.
	* sysdeps/powerpc/powerpc64/power6x/Implies: Point to power6.
	* sysdeps/powerpc/powerpc32/power7/Implies: New file.
	* sysdeps/powerpc/powerpc64/power7/Implies: New file.
	* sysdeps/unix/sysv/linux/powerpc/powerpc32/970/Implies: New file.
	* sysdeps/unix/sysv/linux/powerpc/powerpc32/cell/Implies: New file.
	* sysdeps/unix/sysv/linux/powerpc/powerpc32/power4/Implies: New file.
	* sysdeps/unix/sysv/linux/powerpc/powerpc32/power5/Implies: New file.
	* sysdeps/unix/sysv/linux/powerpc/powerpc32/power6/Implies: New file.
	* sysdeps/unix/sysv/linux/powerpc/powerpc32/power6x/Implies: New file.
	* sysdeps/unix/sysv/linux/powerpc/powerpc32/power7/Implies: New file.
	* sysdeps/unix/sysv/linux/powerpc/powerpc64/970/Implies: New file.
	* sysdeps/unix/sysv/linux/powerpc/powerpc64/cell/Implies: New file.
	* sysdeps/unix/sysv/linux/powerpc/powerpc64/power4/Implies: New file.
	* sysdeps/unix/sysv/linux/powerpc/powerpc64/power5/Implies: New file.
	* sysdeps/unix/sysv/linux/powerpc/powerpc64/power6/Implies: New file.
	* sysdeps/unix/sysv/linux/powerpc/powerpc64/power6x/Implies: New file.
	* sysdeps/unix/sysv/linux/powerpc/powerpc64/power7/Implies: New file.

2010-06-25  H.J. Lu  <hongjiu.lu@intel.com>

	* debug/memmove_chk.c (__memmove_chk): Renamed to ...
	(MEMMOVE_CHK): ...this.  Default to __memmove_chk.
	* string/memmove.c (memmove): Renamed to ...
	(MEMMOVE): ...this.  Default to memmove.
	* sysdeps/x86_64/memcpy.S: Use ENTRY_CHK and END_CHK.
	* sysdeps/x86_64/sysdep.h (ENTRY_CHK): Define.
	(END_CHK): Define.
	* sysdeps/x86_64/multiarch/Makefile (sysdep_routines): Add
	memcpy-ssse3 mempcpy-ssse3 memmove-ssse3 memcpy-ssse3-back
	mempcpy-ssse3-back memmove-ssse3-back.
	* sysdeps/x86_64/multiarch/bcopy.S: New file .
	* sysdeps/x86_64/multiarch/memcpy-ssse3-back.S: New file.
	* sysdeps/x86_64/multiarch/memcpy-ssse3.S: New file.
	* sysdeps/x86_64/multiarch/memcpy.S: New file.
	* sysdeps/x86_64/multiarch/memcpy_chk.S: New file.
	* sysdeps/x86_64/multiarch/memmove-ssse3-back.S: New file.
	* sysdeps/x86_64/multiarch/memmove-ssse3.S: New file.
	* sysdeps/x86_64/multiarch/memmove.c: New file.
	* sysdeps/x86_64/multiarch/memmove_chk.c: New file.
	* sysdeps/x86_64/multiarch/mempcpy-ssse3-back.S: New file.
	* sysdeps/x86_64/multiarch/mempcpy-ssse3.S: New file.
	* sysdeps/x86_64/multiarch/mempcpy.S: New file.
	* sysdeps/x86_64/multiarch/mempcpy_chk.S: New file.
	* sysdeps/x86_64/multiarch/init-arch.h (bit_Fast_Copy_Backward):
	Define.
	(index_Fast_Copy_Backward): Define.
	(HAS_ARCH_FEATURE): Define.
	(HAS_FAST_REP_STRING): Define.
	(HAS_FAST_COPY_BACKWARD): Define.

2010-06-21  Andreas Schwab  <schwab@redhat.com>

	* sysdeps/unix/sysv/linux/getlogin_r.c (__getlogin_r_loginuid):
	Restore proper fallback handling.

2010-06-19  Ulrich Drepper  <drepper@redhat.com>

	[BZ #11701]
	* posix/group_member.c (__group_member): Correct checking loop.

	* sysdeps/unix/sysv/linux/getlogin_r.c (__getlogin_r_loginuid): Handle
	OOM in getpwuid_r correctly.  Return error number when the caller
	should return, otherwise -1.
	(getlogin_r): Adjust to return also for result of __getlogin_r_loginuid
	call returning > 0 value.
	* sysdeps/unix/sysv/linux/getlogin.c (getlogin): Likewise.

2010-06-07  Andreas Schwab  <schwab@redhat.com>

	* dlfcn/Makefile: Remove explicit dependencies on libc.so and
	libc_nonshared.a from targets in modules-names.

2010-06-02  Kirill A. Shutemov  <kirill@shutemov.name>

	* elf/dl-reloc.c: Flush cache after solving TEXTRELs if arch
	requires it.

2010-06-10  Luis Machado  <luisgpm@br.ibm.com>

	* sysdeps/powerpc/powerpc32/power7/memcmp.S: New file
	* sysdeps/powerpc/powerpc64/power7/memcmp.S: New file.
	* sysdeps/powerpc/powerpc32/power7/strncmp.S: New file.
	* sysdeps/powerpc/powerpc64/power7/strncmp.S: New file.

2010-06-02  Andreas Schwab  <schwab@redhat.com>

	* nis/nss_nis/nis-initgroups.c (get_uid): Properly resize buffer.

2010-06-14  Ulrich Drepper  <drepper@redhat.com>

	* sysdeps/unix/sysv/linux/powerpc/bits/fcntl.h: Define F_SETPIPE_SZ
	and F_GETPIPE_SZ.
	* sysdeps/unix/sysv/linux/i386/bits/fcntl.h: Likewise.
	* sysdeps/unix/sysv/linux/x86_64/bits/fcntl.h: Likewise.
	* sysdeps/unix/sysv/linux/s390/bits/fcntl.h: Likewise.
	* sysdeps/unix/sysv/linux/sparc/bits/fcntl.h: Likewise.
	* sysdeps/unix/sysv/linux/sh/bits/fcntl.h: Likewise.
	* sysdeps/unix/sysv/linux/ia64/bits/fcntl.h: Likewise

2010-06-14  Roland McGrath  <roland@redhat.com>

	* manual/libc.texinfo (@copying): Change to GFDL v1.3.

2010-06-07  Jakub Jelinek  <jakub@redhat.com>

	* libio/stdio.h (sscanf, vsscanf): Use __REDIRECT_NTH instead of
	__REDIRECT followed by __THROW.
	* wcsmbs/wchar.h (swscanf, vswscanf): Likewise.
	* posix/getopt.h (getopt): Likewise.

2010-06-02  Emilio Pozuelo Monfort  <pochu27@gmail.com>

	* hurd/lookup-at.c (__file_name_lookup_at): Accept
	AT_SYMLINK_FOLLOW in AT_FLAGS.  Fail with EINVAL if both
	AT_SYMLINK_FOLLOW and AT_SYMLINK_NOFOLLOW are present
	in AT_FLAGS.
	* hurd/hurd/fd.h (__file_name_lookup_at): Update comment.
	* sysdeps/mach/hurd/linkat.c (linkat): Pass O_NOLINK in FLAGS.

2010-05-28  Luis Machado  <luisgpm@br.ibm.com>

	* sysdeps/powerpc/powerpc32/power7/memcpy.S: Exchange srdi for srwi.

2010-05-26  H.J. Lu  <hongjiu.lu@intel.com>

	[BZ #11640]
	* sysdeps/x86_64/multiarch/init-arch.c (__init_cpu_features):
	Properly check family and model.

2010-05-26  Takashi Yoshii  <takashi.yoshii.zj@renesas.com>

	* sysdeps/unix/sysv/linux/sh/sh4/register-dump.h: Fix iov[] size.

2010-05-24  Luis Machado  <luisgpm@br.ibm.com>

	* sysdeps/powerpc/powerpc32/power7/memset.S: POWER7 32-bit memset fix.

2010-05-21  Ulrich Drepper  <drepper@redhat.com>

	* elf/dl-runtime.c (_dl_profile_fixup): Don't crash on unresolved weak
	symbol reference.

2010-05-19  Andreas Schwab  <schwab@redhat.com>

	* elf/dl-runtime.c (_dl_fixup): Don't crash on unresolved weak
	symbol reference.

2010-05-21  Andreas Schwab  <schwab@redhat.com>

	* sysdeps/unix/sysv/linux/Makefile (sysdep_routines): Add recvmmsg
	and internal_recvmmsg.
	* sysdeps/unix/sysv/linux/recvmmsg.c: New file.
	* sysdeps/unix/sysv/linux/internal_recvmmsg.S: New file.
	* sysdeps/unix/sysv/linux/socketcall.h (SOCKOP_recvmmsg): Define.
	* sysdeps/unix/sysv/linux/syscalls.list (recvmmsg): Remove.

	* sunrpc/clnt_tcp.c (clnttcp_control): Add missing break.
	* sunrpc/clnt_udp.c (clntudp_control): Likewise.
	* sunrpc/clnt_unix.c (clntunix_control): Likewise.

2010-05-20  Andreas Schwab  <schwab@redhat.com>

	* sysdeps/unix/sysv/linux/sys/timex.h: Use __REDIRECT_NTH.

2010-05-17  Luis Machado  <luisgpm@br.ibm.com>

	POWER7 optimizations.
	* sysdeps/powerpc/powerpc64/power7/memset.S: New file.
	* sysdeps/powerpc/powerpc32/power7/memset.S: New file.

2010-05-19  Ulrich Drepper  <drepper@redhat.com>

	* version.h: Update for 2.13 development version.

2010-05-12  Andrew Stubbs  <ams@codesourcery.com>

	* sysdeps/sh/sh4/fpu/feholdexcpt.c (feholdexcept): Really disable all
	exceptions.  Return 0.

2010-05-07  Roland McGrath  <roland@redhat.com>

	* elf/ldconfig.c (main): Add a const.

2010-05-06  Ulrich Drepper  <drepper@redhat.com>

	* nss/getent.c (idn_flags): Default to AI_IDN|AI_CANONIDN.
	(args_options): Add no-idn option.
	(ahosts_keys_int): Add idn_flags to ai_flags.
	(parse_option): Handle 'i' option to clear idn_flags.

	* malloc/malloc.c (_int_free): Possible race in the most recently
	added check.  Only act on the data if no current modification
	happened.

See ChangeLog.17 for earlier changes.<|MERGE_RESOLUTION|>--- conflicted
+++ resolved
@@ -1,14 +1,12 @@
-<<<<<<< HEAD
 2010-07-06  Ulrich Drepper  <drepper@redhat.com>
 
 	* sysdeps/unix/sysv/linux/fpathconf.c (__fpathconf): Implement
 	_PC_PIPE_BUF using F_GETPIPE_SZ.
-=======
+
 2010-07-05  Roland McGrath  <roland@redhat.com>
 
 	* manual/arith.texi (Rounding Functions): Fix rint description
 	implicit in round description.
->>>>>>> 713df3d5
 
 2010-07-02  Ulrich Drepper  <drepper@redhat.com>
 
