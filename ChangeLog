--- conflicted
+++ resolved
@@ -1,4 +1,3 @@
-<<<<<<< HEAD
 2011-07-22  Ulrich Drepper  <drepper@gmail.com>
 
 	* sysdeps/x86_64/dl-trampoline.S (_dl_runtime_profile): Fix test for
@@ -14,13 +13,12 @@
 	* sysdeps/x86_64/dl-trampoline.S (_dl_runtime_profile): Fix last
 	change.
 	(_dl_x86_64_save_sse): Use correct AVX check.
-=======
+
 2011-07-21  Liubov Dmitrieva  <liubov.dmitrieva@gmail.com>
 
 	* sysdeps/x86_64/multiarch/strcpy-sse2-unaligned.S: Fix overfow
 	bug in strncpy/strncat.
 	* sysdeps/x86_64/multiarch/strcpy-ssse3.S: Likewise.
->>>>>>> 21137f89
 
 2011-07-21  Ulrich Drepper  <drepper@gmail.com>
 
