2010-12-13  Andreas Schwab  <schwab@redhat.com>

<<<<<<< HEAD
	* elf/dl-object.c (_dl_new_object): Ignore origin of privileged
	program.
=======
	* version.h (VERSION): Bump for 2.12.2 release.

2010-12-10  Andreas Schwab  <schwab@redhat.com>

	* wcsmbs/wchar.h (wcpcpy, wcpncpy): Only declare under
	_GNU_SOURCE.

2010-12-10  Andreas Schwab  <schwab@redhat.com>

	* wcsmbs/wchar.h (wcpcpy, wcpncpy): Add __restrict.
	* wcsmbs/bits/wchar2.h (__wmemmove_chk_warn, wmemmove, wmemset):
	Remove __restrict.
	(wcscpy, __wcpcpy_chk, __wcpcpy_alias, wcpcpy, wcsncpy, wcpncpy)
	(wcscat, wcsncat, __wcrtomb_chk, wcrtomb): Add __restrict.

2010-12-09  Ulrich Drepper  <drepper@gmail.com>

	[BZ #11655]
	* stdlib/msort.c (qsort_r): Make sure both phys_pages and pagesize
	are initialized.

2010-12-09  Jakub Jelinek  <jakub@redhat.com>

	* string/bits/string3.h (memmove, bcopy): Remove __restrict.

2010-08-11  Ulrich Drepper  <drepper@redhat.com>

	[BZ #11903]
	* sysdeps/generic/netinet/ip.h (IPTOS_CLASS): Fix definition.
	Patch by Evgeni Bikov <bikovevg@iitp.ru>.

2010-08-21  Mike Frysinger  <vapier@gentoo.org>

	* configure.in: Move assembler checks to before sysdep dir checking.

2010-11-24  Andreas Schwab  <schwab@redhat.com>

	* resolv/nss_dns/dns-host.c (getanswer_r): Don't handle ttl == 0
	specially.
	(gaih_getanswer_slice): Likewise.

2010-05-31  Petr Baudis  <pasky@suse.cz>

	[BZ #11149]
	* elf/ldconfig.c (main): Allow aux_cache_file open()ing to fail
	silently even in the chroot mode.

2010-05-31  Petr Baudis <pasky@suse.cz>

	[BZ #10085]
	* nis/nss_compat/compat-initgroups.c (internal_getgrent_r): Fix
	initialization of skip_initgroups_dyn.

2010-09-27  Andreas Schwab  <schwab@redhat.com>

	[BZ #11611]
	* sysdeps/unix/sysv/linux/internal_statvfs.c (INTERNAL_STATVFS):
	Mask out sign-bit copies when constructing f_fsid.

2010-11-19  Ulrich Drepper  <drepper@gmail.com>

	* sysdeps/unix/sysv/linux/i386/bits/mman.h: Define MAP_HUGETLB.
	* sysdeps/unix/sysv/linux/x86_64/bits/mman.h: Likewise.

2010-11-16  Ulrich Drepper  <drepper@gmail.com>

	* sysdeps/unix/sysv/linux/sys/swap.h (SWAP_FLAG_DISCARD): Define.

2010-11-11  Andreas Schwab  <schwab@redhat.com>

	* posix/fnmatch_loop.c (NEW_PATTERN): Fix use of alloca.
	* posix/Makefile (tests): Add $(objpfx)tst-fnmatch-mem.
	(tst-fnmatch-ENV): Set MALLOC_TRACE.
	($(objpfx)tst-fnmatch-mem): New rule.
	(generated): Add tst-fnmatch-mem and tst-fnmatch.mtrace.
	* posix/tst-fnmatch.c (main): Call mtrace.

2010-08-09  Ulrich Drepper  <drepper@redhat.com>

	[BZ #11883]
	* posix/fnmatch.c: Keep track of alloca use and fall back on malloc.
	* posix/fnmatch_loop.c: Likewise.

2010-11-10  Luis Machado  <luisgpm@br.ibm.com>

	* sysdeps/ieee754/ldbl-128ibm/e_sqrtl.c (__ieee754_sqrtl): Force
	  signed comparison.

2010-11-08  Ulrich Drepper  <drepper@gmail.com>

	[BZ #12194]
	* sysdeps/i386/bits/byteswap.h: Avoid warning in __bswap_16.
	* sysdeps/x86_64/bits/byteswap.h: Likewise.

2010-08-31  Mike Frysinger  <vapier@gentoo.org>

	* sysdeps/unix/sysv/linux/sparc/sys/epoll.h (epoll_create2): Delete.
	(epoll_create1): Declare.

2010-09-06  Andreas Schwab  <schwab@redhat.com>

	* manual/Makefile: Don't mix pattern rules with normal rules.

2010-08-12  Andreas Schwab  <schwab@redhat.com>

	[BZ #11904]
	* locale/programs/locale.c (print_assignment): New function.
	(show_locale_vars): Use it.

2010-10-26  Ulrich Drepper  <drepper@gmail.com>

	* elf/rtld.c (dl_main): Move assertion after the point where rtld map
	is added to the list.

2010-10-24  Ulrich Drepper  <drepper@redhat.com>

	[BZ #12140]
	* malloc/malloc.c (_int_free): Fill correct number of bytes when
	perturbing.

2010-09-09  Andreas Schwab  <schwab@redhat.com>

	* Makeconfig (sysd-rules-patterns): Add rtld-%:rtld-%.
	(sysd-rules-targets): Remove duplicates.
	* elf/rtld-Rules ($(objpfx)rtld-%.os): Add pattern rules with
	rtld-%.$o dependency.

2010-10-18  Andreas Schwab  <schwab@redhat.com>

	* elf/dl-open.c (dl_open_worker): Don't expand DST here, let
	_dl_map_object do it.

2010-10-15  Andreas Schwab  <schwab@redhat.com>

	* scripts/data/localplt-s390-linux-gnu.data: New file.
	* scripts/data/localplt-s390x-linux-gnu.data: New file.

2010-10-12  Ulrich Drepper  <drepper@redhat.com>

	[BZ #12078]
	* posix/regcomp.c (parse_branch): One more memory leak plugged.
	* posix/bug-regex31.input: Add test case.

2010-10-11  Ulrich Drepper  <drepper@gmail.com>

	* posix/bug-regex31.c: Rewrite to run multiple tests from stdin.
	* posix/bug-regex31.input: New file.

	[BZ #12078]
	* posix/regcomp.c (parse_branch): Free memory when allocation failed.
	(parse_sub_exp): Fix last change, use postorder.

2010-10-11  Ulrich Drepper  <drepper@gmail.com>

	* posix/bug-regex31.c: New file.
	* posix/Makefile: Add rules to build and run bug-regex31.

2010-10-11  Ulrich Drepper  <drepper@gmail.com>

	* posix/regcomp.c (parse_bracket_exp): Add missing re_free calls.

	[BZ #12078]
	* posix/regcomp.c (parse_sub_exp): Free tree data when it is not used.

2010-10-11  Ulrich Drepper  <drepper@gmail.com>

	[BZ #12093]
	* sysdeps/unix/sysv/linux/check_pf.c (__check_pf): ->ifa_addr might
	be NULL.

2010-10-03  Ulrich Drepper  <drepper@gmail.com>

	[BZ #12005]
	* malloc/mcheck.c: Handle large requests.

2010-09-15  Joseph Myers  <joseph@codesourcery.com>

	* sysdeps/unix/sysv/linux/getdents.c (__GETDENTS): When
	implementing getdents64 using getdents syscall, set d_type if
	__ASSUME_GETDENTS32_D_TYPE.

2010-09-14  Andreas Schwab  <schwab@redhat.com>

	* sysdeps/s390/s390-32/__longjmp.c (__longjmp): Define register
	variables after CHECK_SP call.
	* sysdeps/s390/s390-64/__longjmp.c (__longjmp): Likewise.

2010-09-08  Chung-Lin Tang  <cltang@codesourcery.com>
	    Ulrich Drepper  <drepper@redhat.com>

	[BZ #11968]
	* sysdeps/unix/sysv/linux/x86_64/____longjmp_chk.S
	(____longjmp_chk): Use %ebx for saving value across system call.
	Add unwind info.

2010-08-31  Mike Frysinger  <vapier@gentoo.org>

	* sysdeps/unix/sysv/linux/x86_64/sys/epoll.h: Fix typo.

2010-08-31  Andreas Schwab  <schwab@redhat.com>

	[BZ #7066]
	* stdlib/strtod_l.c (____STRTOF_INTERNAL): Fix array overflow when
	shifting retval into place.

2010-09-14  Ulrich Drepper  <drepper@redhat.com>

	* resolv/res_init.c (__res_vinit): Count the default server we added.

2010-08-25  Ulrich Drepper  <drepper@redhat.com>

	[BZ #10851]
	* resolv/res_init.c (__res_vinit): When no server address at all
	is given default to loopback.

2010-08-12  H.J. Lu  <hongjiu.lu@intel.com>

	* sysdeps/i386/elf/Makefile: New file.

2010-07-31  Samuel Thibault  <samuel.thibault@ens-lyon.org>

	* hurd/hurdselect.c (_hurd_select): Round timeout up instead of down
	when converting to ms.

2010-07-29  Roland McGrath  <roland@redhat.com>

	[BZ 11856]
	* manual/locale.texi (Yes-or-No Questions): Fix example code.

2010-07-27  Andreas Schwab  <schwab@redhat.com>

	* manual/memory.texi (Malloc Tunable Parameters): Document
	M_PERTURB.

2010-07-26  Roland McGrath  <roland@redhat.com>

	[BZ #11840]
	* configure.in (-fgnu89-inline check): Set and substitute
	gnu89_inline, not libc_cv_gnu89_inline.
	* configure: Regenerated.
	* config.make.in (gnu89-inline-CFLAGS): Use @gnu89_inline@.

2010-07-20  Roland McGrath  <roland@redhat.com>

	* elf/dl-sysdep.c (_dl_important_hwcaps): Add dsocaps mask to
	dl_hwcap_mask as well as dl_hwcap.  Without this, dsocaps matching in
	ld.so.cache was broken.  With it, there is no way to disable dsocaps
	like LD_HWCAP_MASK can disable hwcaps.

2010-07-05  Roland McGrath  <roland@redhat.com>

	* manual/arith.texi (Rounding Functions): Fix rint description
	implicit in round description.

2010-07-02  Ulrich Drepper  <drepper@redhat.com>

	* elf/Makefile: Fix linking for a few tests to make recent linker
	happy.

2010-06-02  Emilio Pozuelo Monfort  <pochu27@gmail.com>

	* hurd/lookup-at.c (__file_name_lookup_at): Accept
	AT_SYMLINK_FOLLOW in AT_FLAGS.  Fail with EINVAL if both
	AT_SYMLINK_FOLLOW and AT_SYMLINK_NOFOLLOW are present
	in AT_FLAGS.
	* hurd/hurd/fd.h (__file_name_lookup_at): Update comment.
	* sysdeps/mach/hurd/linkat.c (linkat): Pass O_NOLINK in FLAGS.

2010-11-03  H.J. Lu  <hongjiu.lu@intel.com>

	[BZ #12191]
	* sysdeps/i386/i686/cacheinfo.c (__x86_64_raw_data_cache_size): New.
	(__x86_64_raw_data_cache_size_half): Likewise.
	(__x86_64_raw_shared_cache_size): Likewise.
	(__x86_64_raw_shared_cache_size_half): Likewise.

	* sysdeps/x86_64/cacheinfo.c (__x86_64_raw_data_cache_size): New.
	(__x86_64_raw_data_cache_size_half): Likewise.
	(__x86_64_raw_shared_cache_size): Likewise.
	(__x86_64_raw_shared_cache_size_half): Likewise.
	(init_cacheinfo): Set __x86_64_raw_data_cache_size,
	__x86_64_raw_data_cache_size_half, __x86_64_raw_shared_cache_size
	and __x86_64_raw_shared_cache_size_half.  Round
	__x86_64_data_cache_size_half, __x86_64_data_cache_size
	__x86_64_shared_cache_size_half and __x86_64_shared_cache_size,
	to multiple of 256 bytes.

2010-11-03  Ulrich Drepper  <drepper@gmail.com>

	[BZ #12167]
	* sysdeps/unix/sysv/linux/ttyname.c (ttyname): Recognize new mangling
	of inacessible symlinks.  Verify result of symlink before returning it.
	* sysdeps/unix/sysv/linux/ttyname_r.c (__ttyname_r): Likewise.
	Patch mostly by Miklos Szeredi <miklos@szeredi.hu>.

2010-10-20  Andreas Krebbel  <Andreas.Krebbel@de.ibm.com>
	    Ulrich Drepper  <drepper@gmail.com>

	* elf/dl-object.c (_dl_new_object): Don't append the new object to
	the global list here.  Move code to...
	(_dl_add_to_namespace_list): ...here.  New function.
	* elf/rtld.c (dl_main): Invoke _dl_add_to_namespace_list.
	* sysdeps/generic/ldsodefs.h (_dl_add_to_namespace_list): Declare.
	* elf/dl-load.c (lose): Don't remove the element from the list.
	(_dl_map_object_from_fd): Invoke _dl_add_to_namespace_list.
	(_dl_map_object): Likewise.

2010-10-25  Ulrich Drepper  <drepper@redhat.com>

	[BZ #12159]
	* sysdeps/x86_64/multiarch/strchr.S: Fix propagation of search byte
	into all bytes of SSE register.
	Patch by Richard Li <richardpku@gmail.com>.
>>>>>>> 3a33e487

2010-10-22  Andreas Schwab  <schwab@redhat.com>

	* include/dlfcn.h (__RTLD_SECURE): Define.
	* elf/dl-load.c (_dl_map_object): Remove preloaded parameter.  Use
	mode & __RTLD_SECURE instead.
<<<<<<< HEAD
	(open_path): Remove preloaded parameter to secure.
=======
	(open_path): Rename preloaded parameter to secure.
>>>>>>> 3a33e487
	* sysdeps/generic/ldsodefs.h (_dl_map_object): Adjust declaration.
	* elf/dl-open.c (dl_open_worker): Adjust call to _dl_map_object.
	* elf/dl-deps.c (openaux): Likewise.
	* elf/rtld.c (struct map_args): Remove is_preloaded.
	(map_doit): Don't use it.
	(dl_main): Likewise.
	(do_preload): Use __RTLD_SECURE instead of is_preloaded.
	(dlmopen_doit): Add __RTLD_SECURE to mode bits.

2010-10-06  Ulrich Drepper  <drepper@gmail.com>

	* string/bug-strstr1.c: New file.
	* string/Makefile: Add rules to build and run bug-strstr1.

2010-10-05  Eric Blake  <eblake@redhat.com>

	[BZ #12092]
	* string/str-two-way.h (two_way_long_needle): Always clear memory
	when skipping input due to the shift table.

2010-10-03  Ulrich Drepper  <drepper@gmail.com>

	[BZ #12077]
	* sysdeps/x86_64/strcmp.S: Fix handling of remaining bytes in buffer
	for strncmp.
	* string/stratcliff.c: Add tests for strcmp and strncmp.
	* wcsmbs/wcsatcliff.c: Adjust for stratcliff change.

2010-08-19  Andreas Schwab  <schwab@redhat.com>

	* sysdeps/i386/i686/multiarch/strspn.S [!SHARED]: Fix SSE4.2 check.

2010-08-06  Ulrich Drepper  <drepper@redhat.com>

	* sysdeps/unix/sysv/linux/getlogin_r.c (__getlogin_r_loginuid):
	Also fail if tpwd after pwuid call is NULL.

2010-06-21  Andreas Schwab <schwab@redhat.com>

	* sysdeps/unix/sysv/linux/getlogin_r.c (__getlogin_r_loginuid):
	Restore proper fallback handling.

2010-06-19  Ulrich Drepper  <drepper@redhat.com>

	* sysdeps/unix/sysv/linux/getlogin_r.c (__getlogin_r_loginuid): Handle
	OOM in getpwuid_r correctly.  Return error number when the caller
	should return, otherwise -1.
	(getlogin_r): Adjust to return also for result of __getlogin_r_loginuid
	call returning > 0 value.
	* sysdeps/unix/sysv/linux/getlogin.c (getlogin): Likewise.

2010-07-27  Andreas Schwab  <schwab@redhat.com>

	* version.h (VERSION): Bump for 2.12.1 release.

2010-06-21  Andreas Schwab  <schwab@redhat.com>

	* sysdeps/i386/i686/Makefile: Don't pass -mtune to assembler.

2010-06-02  Kirill A. Shutemov  <kirill@shutemov.name>

	* elf/dl-reloc.c: Flush cache after solving TEXTRELs if arch
	requires it.

2010-06-02  Andreas Schwab  <schwab@redhat.com>

	* nis/nss_nis/nis-initgroups.c (get_uid): Properly resize buffer.

2010-06-07  Jakub Jelinek  <jakub@redhat.com>

	* libio/stdio.h (sscanf, vsscanf): Use __REDIRECT_NTH instead of
	__REDIRECT followed by __THROW.
	* wcsmbs/wchar.h (swscanf, vswscanf): Likewise.
	* posix/getopt.h (getopt): Likewise.

2010-05-26  H.J. Lu  <hongjiu.lu@intel.com>

	[BZ #11640]
	* sysdeps/x86_64/multiarch/init-arch.c (__init_cpu_features):
	Properly check family and model.

2010-05-26  Takashi Yoshii  <takashi.yoshii.zj@renesas.com>

	* sysdeps/unix/sysv/linux/sh/sh4/register-dump.h: Fix iov[] size.

2010-05-21  Ulrich Drepper  <drepper@redhat.com>

	* elf/dl-runtime.c (_dl_profile_fixup): Don't crash on unresolved weak
	symbol reference.

2010-05-19  Andreas Schwab  <schwab@redhat.com>

	* elf/dl-runtime.c (_dl_fixup): Don't crash on unresolved weak
	symbol reference.

2010-05-21  Andreas Schwab  <schwab@redhat.com>

	* sysdeps/unix/sysv/linux/Makefile (sysdep_routines): Add recvmmsg
	and internal_recvmmsg.
	* sysdeps/unix/sysv/linux/recvmmsg.c: New file.
	* sysdeps/unix/sysv/linux/internal_recvmmsg.S: New file.
	* sysdeps/unix/sysv/linux/socketcall.h (SOCKOP_recvmmsg): Define.
	* sysdeps/unix/sysv/linux/syscalls.list (recvmmsg): Remove.

2010-05-21  Andreas Schwab  <schwab@redhat.com>

	* sunrpc/clnt_tcp.c (clnttcp_control): Add missing break.
	* sunrpc/clnt_udp.c (clntudp_control): Likewise.
	* sunrpc/clnt_unix.c (clntunix_control): Likewise.

2010-05-20  Andreas Schwab  <schwab@redhat.com>

	* sysdeps/unix/sysv/linux/sys/timex.h: Use __REDIRECT_NTH.

2010-05-12  Andrew Stubbs  <ams@codesourcery.com>

	* sysdeps/sh/sh4/fpu/feholdexcpt.c (feholdexcept): Really disable all
	exceptions.  Return 0.

2010-05-07  Roland McGrath  <roland@redhat.com>

	* elf/ldconfig.c (main): Add a const.

2010-05-06  Ulrich Drepper  <drepper@redhat.com>

	* nss/getent.c (idn_flags): Default to AI_IDN|AI_CANONIDN.
	(args_options): Add no-idn option.
	(ahosts_keys_int): Add idn_flags to ai_flags.
	(parse_option): Handle 'i' option to clear idn_flags.

	* malloc/malloc.c (_int_free): Possible race in the most recently
	added check.  Only act on the data if no current modification
	happened.

See ChangeLog.17 for earlier changes.<|MERGE_RESOLUTION|>--- conflicted
+++ resolved
@@ -1,9 +1,5 @@
 2010-12-13  Andreas Schwab  <schwab@redhat.com>
 
-<<<<<<< HEAD
-	* elf/dl-object.c (_dl_new_object): Ignore origin of privileged
-	program.
-=======
 	* version.h (VERSION): Bump for 2.12.2 release.
 
 2010-12-10  Andreas Schwab  <schwab@redhat.com>
@@ -317,18 +313,13 @@
 	* sysdeps/x86_64/multiarch/strchr.S: Fix propagation of search byte
 	into all bytes of SSE register.
 	Patch by Richard Li <richardpku@gmail.com>.
->>>>>>> 3a33e487
 
 2010-10-22  Andreas Schwab  <schwab@redhat.com>
 
 	* include/dlfcn.h (__RTLD_SECURE): Define.
 	* elf/dl-load.c (_dl_map_object): Remove preloaded parameter.  Use
 	mode & __RTLD_SECURE instead.
-<<<<<<< HEAD
-	(open_path): Remove preloaded parameter to secure.
-=======
 	(open_path): Rename preloaded parameter to secure.
->>>>>>> 3a33e487
 	* sysdeps/generic/ldsodefs.h (_dl_map_object): Adjust declaration.
 	* elf/dl-open.c (dl_open_worker): Adjust call to _dl_map_object.
 	* elf/dl-deps.c (openaux): Likewise.
@@ -338,6 +329,11 @@
 	(do_preload): Use __RTLD_SECURE instead of is_preloaded.
 	(dlmopen_doit): Add __RTLD_SECURE to mode bits.
 
+2010-12-13  Andreas Schwab  <schwab@redhat.com>
+
+	* elf/dl-object.c (_dl_new_object): Ignore origin of privileged
+	program.
+
 2010-10-06  Ulrich Drepper  <drepper@gmail.com>
 
 	* string/bug-strstr1.c: New file.
