<<<<<<< HEAD
2011-06-21  Andreas Schwab  <schwab@redhat.com>

	* iconvdata/gb18030.c: Regenerate tables.

2011-06-16  Andreas Schwab  <schwab@redhat.com>

	[BZ #12885]
	* sysdeps/posix/getaddrinfo.c (gaih_inet): Filter results from
	gethostbyname4_r according to request flags.
=======
2011-06-27  Andreas Schwab  <schwab@redhat.com>

	* iconvdata/gb18030.c (BODY for TO_LOOP): Fix encoding of non-BMP
	two-byte characters.

2011-06-22  Andreas Schwab  <schwab@redhat.com>

	* sysdeps/posix/getaddrinfo.c (gaih_inet): Fix last change.

2011-06-21  Ulrich Drepper  <drepper@gmail.com>

	[BZ #12885]
	* sysdeps/posix/getaddrinfo.c (gaih_inet): When looking up only IPv6
	addresses using gethostbyname4_r ignore IPv4 addresses.
>>>>>>> 96147940

2011-06-15  Ulrich Drepper  <drepper@gmail.com>

	* resolv/res_send.c (__libc_res_nsend): Fix typos in last patch.  We
	need to dereference resplen2.

2011-06-14  Andreas Schwab  <schwab@redhat.com>

	* sysdeps/unix/sysv/linux/wordsize-64/dl-fxstatat64.c: New file.

2011-06-14  Andreas Jaeger  <aj@suse.de>

	* sysdeps/unix/sysv/linux/check_native.c: Include <string.h> for
	memset declaration.

2011-06-10  Andreas Schwab  <schwab@redhat.com>

	* sysdeps/posix/getaddrinfo.c (gaih_inet): Fix logic allocating
	tmpbuf.

2011-06-07  David S. Miller  <davem@davemloft.net>

	* sysdeps/sparc/sparc32/dl-irel.h (elf_irela): Pass dl_hwcap to
	ifuncs.
	* sysdeps/sparc/sparc32/dl-machine.h (elf_machine_rela,
	elf_machine_lazy_rel): Likewise.
	* sysdeps/sparc/sparc64/dl-irel.h (elf_irela): Likewise.
	* sysdeps/sparc/sparc64/dl-machine.h (elf_machine_rela,
	elf_machine_lazy_rel): Likewise.
	* sysdeps/sparc/sparc64/multiarch/memcpy.S (memcpy): Fetch
	dl_hwcap via passed in argument.
	* sysdeps/sparc/sparc64/multiarch/memset.S (memset, bzero):
	Likewise.

2011-06-06  Andreas Krebbel  <Andreas.Krebbel@de.ibm.com>

	* stdlib/longlong.h: Update from GCC.  Fix smul_ppmm for S/390.

2011-06-06  Roland McGrath  <roland@hack.frob.com>

	[BZ #12849]
	* manual/fdl-1.1.texi: New file, verbatim from:
	http://www.gnu.org/licenses/old-licenses/fdl-1.1.texi
	* manual/lgpl-2.1.texi: New file, verbatim from:
	http://www.gnu.org/licenses/old-licenses/lgpl-2.1.texi
	* manual/Makefile (licenses): New variable, list those new file names.
	(texis): Use it.
	(chapters.% top-menu.%): Include $(licenses) with $(appendices).

	* manual/fdl.texi: File removed.
	* manual/lesser.texi: File removed.
	* manual/libc.texinfo (Copying, Documentation License):
	Use new @include file names, put @appendix directive before @include.

2011-06-04  Jakub Jelinek  <jakub@redhat.com>

	[BZ #12841]
	* rt/bits/mqueue2.h (__mq_open_2): Add __THROW.
	(__mq_open_alias): Use __REDIRECT_NTH instead of __REDIRECT.
	(mq_open): Add __NTH.

2011-06-02  H.J. Lu  <hongjiu.lu@intel.com>

	* sysdeps/x86_64/multiarch/init-arch.c (__init_cpu_features):
	Assume Intel Core i3/i5/i7 processor if AVX is available.

2011-05-31  Ulrich Drepper  <drepper@gmail.com>

	* sysdeps/unix/sysv/linux/dl-osinfo.h (_dl_setup_stack_chk_guard): Fix
	typo.

2011-05-31  Andreas Schwab  <schwab@redhat.com>

	* nscd/nscd_getserv_r.c (nscd_getserv_r): Don't free non-malloced
	memory.  Use alloca_account.  Fix memory leak when retrying.

2011-05-31  Ulrich Drepper  <drepper@gmail.com>

	* version.h (RELEASE): Bump for 2.14 release.
	* include/features.h (__GLIBC_MINOR__): Bump to 14.

	* config.make.in (RANLIB): Remove entry.

2011-05-30  Ulrich Drepper  <drepper@gmail.com>

	* po/Makefile (po-sed-cmd): Add ksh to extensions.
	(libc.pot): Work around missing support for .ksh extension in xgettext.

	[BZ #12684]
	* resolv/res_send.c (__libc_res_nsend): Only go to the next name server
	if both request failed.
	(send_dg): In case of server errors clear resplen or *resplen2.

	[BZ #12454]
	* elf/dl-deps.c (_dl_map_object_deps): Run initializer sorting only
	when there are multiple maps.
	* elf/dl-fini.c (_dl_sort_fini): Check for list of one.
	(_dl_fini): Remove test here.

	* elf/rtld.c (dl_main): Don't allow the loader to load itself.

2011-05-29  Ulrich Drepper  <drepper@gmail.com>

	[BZ #12350]
	* sysdeps/posix/getaddrinfo.c (gethosts): Restore only RES_USE_IENT6
	bit from old_res_options.
	(gaih_inet): Likewise.

	[BZ #11099]
	* shadow/sgetspent_r.c (LINE_PARSER): Interpret numeric field values
	as signed.

	* resolv/res_init.c (res_setoptions): Make the code more compact.

	[BZ #11558]
	* resolv/res_init.c (res_setoptions): Recognize use-vc option and
	set RES_USEVC.

	[BZ #11634]
	* elf/Makefile (tests): Don't add tst-audit[67] without working -mavx.

	* malloc/malloc.h: Mark malloc hook variables as deprecated.

	[BZ #11781]
	* malloc/malloc.h: Declare malloc hook variables as volatile.

	* locale/programs/locarchive.c (add_locale_to_archive): Fix typo
	in last patch.

	[BZ #11799]
	* sysdeps/unix/sysv/linux/bits/siginfo.h (SI_USER): Don't mention
	raise in the comment.
	* sysdeps/unix/sysv/linux/s390/bits/siginfo.h: Likewise.
	* sysdeps/unix/sysv/linux/sparc/bits/siginfo.h: Likewise.
	* sysdeps/unix/sysv/linux/ia64/bits/siginfo.h: Likewise.

2011-05-28  Ulrich Drepper  <drepper@gmail.com>

	[BZ #12811]
	* posix/regex_internal.c (build_wcs_buffer): Don't signal we have to
	grow the buffers more if it already has to be sufficient.
	(build_wcs_upper_buffer): Likewise.
	* posix/regexec.c (check_matching): Likewise.
	(clean_state_log_if_needed): Likewise.
	(extend_buffers): Don't enlarge buffers beyond size of the input
	buffer.
	Patches mostly by Emil Wojak <emil@wojak.eu>.
	* posix/bug-regex32.c: New file.
	* posix/Makefile (tests): Add bug-regex32.

	* locale/findlocale.c (_nl_find_locale): Return right away if
	_nl_explode_name failed.
	* locale/programs/locarchive.c (add_locale_to_archive): Likewise.

	* sysdeps/unix/sysv/linux/socketcall.h (SOCKOP_sendmmsg): Define.

	* debug/xtrace.sh: Unify messages.
	* malloc/memusage.sh: Likewise.

	[BZ #12813]
	* sysdeps/unix/sysv/linux/x86_64/init-first.c (__vdso_time): Retrieve
	time symbol from vDSO.  Substitute with vsyscall if not available.
	* sysdeps/unix/sysv/linux/x86_64/time.S [SHARED]: Use
	__vdso_time.

	* sysdeps/unix/sysv/linux/internal_sendmmsg.S: New file.
	* sysdeps/unix/sysv/linux/sendmmsg.c: New file.
	* sysdeps/unix/sysv/linux/Makefile [subdir=socket] (sysdep_routines):
	Add sendmmsg and internal_sendmmsg.
	* sysdeps/unix/sysv/linux/Versions [GLIBC_2.14]: Add sendmmsg.
	* sysdeps/unix/sysv/linux/bits/socket.h: Declare sendmmsg.
	* sysdeps/unix/sysv/linux/kernel-features.h: Define __ASSUME_SENDMMSG.

	* sysdeps/unix/sysv/linux/syscalls.list: Add setns entry.
	* sysdeps/unix/sysv/linux/bits/sched.h: Declare setns.
	* sysdeps/unix/sysv/linux/Versions [GLIBC_2.14]: Add setns.

2011-05-27  Ulrich Drepper  <drepper@gmail.com>

	[BZ #12813]
	* sysdeps/unix/sysv/linux/x86_64/init-first.c (__vdso_getcpu):
	Retrieve getcpu symbol from vDSO.  Substitute with vsyscall if not
	available.
	* sysdeps/unix/sysv/linux/x86_64/sched_getcpu.S [SHARED]: Use
	__vdso_getcpu.

	[BZ #12814]
	* iconvdata/Makefile (tests): Add bug-iconv9.
	* iconvdata/bug-iconv9.c: New file.

2011-05-27  Andreas Schwab  <schwab@redhat.com>

	[BZ #12814]
	* iconvdata/iso-2022-jp.c (BODY): Fix invalid variable shadowing.

2011-05-25  Jakub Jelinek  <jakub@redhat.com>

	* sysdeps/unix/sysv/linux/x86_64/sys/user.h
	(struct user_regs_struct): Change intcs field back to cs.

2011-05-25  Ulrich Drepper  <drepper@gmail.com>

	* po/ja.po: Update from translation team.

2011-05-23  Ulrich Drepper  <drepper@gmail.com>

	[BZ #12795]
	* sysdeps/unix/sysv/linux/bits/resource.h (RLIMIT_RTTIME): Define.
	* sysdeps/unix/sysv/linux/sparc/bits/resource.h: Likewise.

2011-05-20  Andreas Schwab  <schwab@redhat.com>

	* stdlib/longlong.h: Update from GCC.

2011-05-23  Andreas Schwab  <schwab@redhat.com>

	* sysdeps/unix/sysv/linux/ia64/sysconf.c (HAS_CPUCLOCK): Add
	parameter name.
	* sysdeps/unix/sysv/linux/sysconf.c (has_cpuclock, HAS_CPUCLOCK):
	Add parameter name.
	(__sysconf): Pass it down.

2011-05-22  Ulrich Drepper  <drepper@gmail.com>

	[BZ #12671]
	* nis/nss_nis/nis-alias.c (_nss_nis_getaliasbyname_r): Use malloc in
	some situations.
	* nscd/nscd_getserv_r.c (nscd_getserv_r): Likewise.
	* posix/glob.c (glob_in_dir): Take additional parameter alloca_used.
	add in in __libc_use_alloca calls.  Adjust callers.
	(glob): Use malloc in some situations.

	* elf/dl-runtime.c (_dl_profile_fixup): Also store LA_SYMB_NOPLTENTER
	and LA_SYMB_NOPLTEXIT in flags which are passed to pltenter and
	pltexit.

2011-05-21  Ulrich Drepper  <drepper@gmail.com>

	* sysdeps/unix/sysv/linux/bits/time.h: Define CLOCK_REALTIME_ALARM
	and CLOCK_BOOTTIME_ALARM.

	[BZ #12782]
	* string/xpg-strerror.c (__xpg_strerror_r): Fill buffer even if error
	is returned.

	* string/_strerror.c (__strerror_r): Print negative errors as signed
	numbers.

	[BZ #12777]
	* iconvdata/cp1258.c (comp_table_data): Remove entry 0x00A5 0xEC.
	(decomp_table): Change U0385 entry to emit 0xA5 0xEC.
	* iconvdata/CP1258.irreversible: Adjust entry 0xA8EC.

	* configure.in: Fix typo in redirection and correct removal of test
	files in two cases.

	[BZ #12788]
	* locale/setlocale.c (new_composite_name): Fix test to check for
	identical name of all categories.

	[BZ #12792]
	* libio/filedoalloc.c (local_isatty): New function.
	(_IO_file_doallocate): Use local_isatty.
	* stdio-common/perror.c (perror): In case a new stream is used
	forward the stream error.
	* stdio-common/vfprintf.c (ARGCHECK): For read-only streams also set
	error flag.

2011-05-20  Ulrich Drepper  <drepper@gmail.com>

	[BZ #11869]
	* sysdeps/posix/getaddrinfo.c (gaih_inet): Don't unconditionally use
	alloca.
	* include/alloca.h (extend_alloca_account): Define.

	[BZ #11857]
	* posix/regex.h: Fix comments with documentation of user-accessible
	fields after compilation and describe correct free'ing of pattern
	after re_compile_pattern.
	Patch by Reuben Thomas <rrt@sc3d.org>.

2011-05-18  Ryan S. Arnold  <rsa@us.ibm.com>

	* sysdeps/powerpc/powerpc64/Makefile (no-special-regs): Add -mno-vsx
	and -mno-altivec to prevent the compiler from using Altivec and/or
	VSX instructions when the corresponding registers are not available.

2011-05-19  Andreas Schwab  <schwab@redhat.com>

	* grp/compat-initgroups.c (__libc_use_alloca): Don't define.

2011-05-19  Ulrich Drepper  <drepper@gmail.com>

	* libio/freopen.c (freopen): Use __dup2, not dup2.
	* libio/freopen64.c (freopen64): Likewise.

2011-05-17  H.J. Lu  <hongjiu.lu@intel.com>

	[BZ #12775]
	* sysdeps/x86_64/fpu/e_powl.S: Fix a typo.
	* math/Makefile (tests): Add test-powl.
	(CFLAGS-test-powl.c): Define.
	* math/test-powl.c: New file.

2011-05-16  H.J. Lu  <hongjiu.lu@intel.com>

	* fileops.c (_IO_new_file_fopen): Get fd from _IO_fileno.

2011-05-17  Ulrich Drepper  <drepper@gmail.com>

	[BZ #11837]
	* iconvdata/gb18030.c: Update to GB18020-2005.

2011-05-16  Ulrich Drepper  <drepper@gmail.com>

	* posix/regex.h (RE_SYNTAX_AWK, RE_SYNTAX_GNU_AWK,
	RE_SYNTAX_POSIX_AWK): Update to match recent development.
	Patch by Aharon Robbins <arnold@skeeve.com>.

	[BZ #11892]
	* stdlib/putenv.c (putenv): Don't always create copy of the variable
	on the stack.

	[BZ #11895]
	* misc/pselect.c (__pselect): Handle timeout value errors hidden
	through underflows.

	[BZ #12766]
	* misc/error.c (error_at_line): Ensure file_name and old_file_name
	point to strings before performing equality test for error_one_per_line
	mode.

	[BZ #11697]
	* login/programs/pt_chown.c (do_pt_chown): Always call chown.

	[BZ #11820]
	* sysdeps/unix/sysv/linux/x86_64/sys/user.h
	(struct user_fpregs_struct): Avoid __uint*_t types.

	[BZ #6420]
	* malloc/mtrace.c (tr_where): Add additional parameter to point to
	symbol info.  Use it instead of calling _dl_addr locally.
	(lock_and_info): New function.
	(tr_freehook): Call lock_and_info and pass symbol info as additional
	parameter to tr_where.
	(tr_mallochook): Likewise.
	(tr_reallochook): Likewise.
	(tr_memalignhook): Likewise.

	* malloc/mtrace.c: Remove support for USE_MTRACE_FILE.  It is not
	used and couldn't be at all thread-safe.

2011-05-15  Ulrich Drepper  <drepper@gmail.com>

	* libio/freopen.c (freopen): Don't close old file descriptor
	before the new one is opened.  Instead dup the new file descriptor
	to the old one after the new stream is created.
	* libio/freopen64.c (freopen64): Likewise.
	* libio/libio.h: Define _IO_FLAGS2_NOCLOSE and _IO_FLAGS2_CLOEXEC.
	* libio/fileops.c (_IO_new_file_close_it): Handle new
	_IO_FLAGS2_NOCLOSE flag.
	(_IO_new_file_fopen): Set _IO_FLAGS2_CLOEXEC for "e" mode.
	If _IO_file_open didn't set FD_CLOEXEC do it after the call.
	* libio/oldfileops.c (_IO_old_file_close_it): Handle new
	_IO_FLAGS2_NOCLOSE flag.
	* include/unistd.h: Add hidden_proto for dup3.
	Define __have_dup3.
	* io/dup3.c: Define hidden symbol.
	* sysdeps/unix/sysv/linux/kernel-features.h: Define __ASSUME_DUP3.

	[BZ #7101]
	* posix/getopt.c (_getopt_internal_r): List all ambigious possibilities
	when an incomplete long option is used.
	* posix/tst-getopt_long1.c: New file.
	* posix/Makefile (tests): Add tst-getopt_long1.

	[BZ #10138]
	* scripts/config.guess: Update from autoconf-2.68.
	* scripts/config.sub: Likewise.

	[BZ #10157]
	* sysdeps/unix/sysv/linux/sysconf.c (__sysconf): Split out CPUTIME
	tests into ...
	(has_cpuclock): ...this.  New function.
	* sysdeps/unix/sysv/linux/ia64/sysconf.c: Just define HAS_CPUCLOCK
	macro here based on has_cpuclock code.

	[BZ #10149]
	* sysdeps/unix/sysv/linux/dl-osinfo.h (_dl_setup_stack_chk_guard):
	First byte (not low byte) is now always NUL.
	* sysdeps/generic/dl-osinfo.h (_dl_setup_stack_chk_guard): Likewise.

	* sysdeps/unix/sysv/linux/dl-osinfo.h (_dl_setup_stack_chk_guard):
	Use non-cancelable interfaces.

	[BZ #9809]
	* locale/iso-639.def: Add entry for Sorani.

	[BZ #11901]
	* include/stdlib.h: Move include protection to the right place.
	Define abort_msg_s.  Declare __abort_msg with it.
	* stdlib/abort.c (__abort_msg): Adjust type.
	* assert/assert.c (__assert_fail_base): New function.  Majority
	of code from __assert_fail.  Allocate memory for __abort_msg with
	mmap.
	(__assert_fail): Now call __assert_fail_base.
	* assert/assert-perr.c: Remove bulk of implementation.  Use
	__assert_fail_base.
	* include/assert.hL Declare __assert_fail_base.
	* sysdeps/posix/libc_fatal.c: Allocate memory for __abort_msg with
	mmap.
	* sysdeps/unix/sysv/linux/libc_fatal.c: Likewise.

2011-05-14  Ulrich Drepper  <drepper@gmail.com>

	[BZ #11952]
	[BZ #12453]
	* elf/dl-open.c (dl_open_worker): Delay calls to _dl_update_slotinfo
	until all modules are registered in the DTV.
	* elf/Makefile: Add rules to build and run tst-tls19.
	* elf/tst-tls19.c: New file.
	* elf/tst-tls19mod1.c: New file.
	* elf/tst-tls19mod2.c: New file.
	* elf/tst-tls19mod3.c: New file.
	Patch mostly by Martin von Gagern <Martin.vGagern@gmx.net>.

	[BZ #12083]
	* sysdeps/pthread/aio_misc.c (__aio_init): Compute optim.aio_num
	correctly.

	[BZ #12601]
	* iconvdata/cp932.c (BODY to UCS4): Fix incrementing inptr in case of
	two-byte sequence errors.
	* iconvdata/Makefile (tests): Add bug-iconv8.
	* iconvdata/bug-iconv8.c: New file.

	[BZ #12626]
	* sysdeps/generic/elf/backtracesymsfd.c (__backtrace_symbols_fd): Move
	buf2 definition.

	* libio/fileops.c (_IO_new_file_close_it): Initialize write_status.

	[BZ #12432]
	* sysdeps/ia64/backtrace.c (struct trace_reg): Add cfa element.
	(dummy_getcfa): New function.
	(init): Get _Unwind_GetCFA address, use dummy if not found.
	(backtrace_helper): In recursion check, also check whether CFA changes.
	(__backtrace): Completely initialize arg.

	* iconv/loop.c (SINGLE) [STORE_REST]: Add input bytes to bytebuf before
	storing incomplete byte sequence in state object.  Avoid testing for
	guaranteed too small input if we know there is enough data available.

2011-05-11  Andreas Schwab  <schwab@redhat.com>

	* Makeconfig (+link-pie): Indent.
	* Rules (binaries-pie): Define if $(have-fpie) and
	$(build-shared).
	(binaries-shared): Also filter out $(binaries-pie).
	($(addprefix $(objpfx),$(binaries-pie))): New rule.
	* nscd/Makefile (others-pie): Add nscd.
	(LDFLAGS-nscd): Set this instead of relro-LDFLAGS.
	($(objpfx)nscd): Remove command override.
	* login/Makefile (others-pie): Add pt_chown.
	($(objpfx)pt_chown): Remove command override.
	* elf/Makefile: Add PIE tests to tests and tests-pie variables and
	remove command overrides.

2011-05-13  Ulrich Drepper  <drepper@gmail.com>

	* libio/tst_putwc.c: Fix error messages.

	[BZ #12724]
	* libio/fileops.c (_IO_new_file_close_it): Always flush when
	currently writing and seek to current position when not.
	* libio/Makefile (tests): Add bug-fclose1.
	* libio/bug-fclose1.c: New file.

2011-05-13  Andreas Schwab  <schwab@redhat.com>

	* elf/dl-load.c (is_dst): Remove parameter secure, all callers
	changed.  Move check for valid use of $ORIGIN ...
	(_dl_dst_substitute): ... here.  Reset check_for_trusted when a
	path element is skipped.

2011-05-12  Ulrich Drepper  <drepper@gmail.com>

	[BZ #12511]
	* elf/dl-lookup.c (enter): Don't test for copy relocation here and
	don't set DF_1_NODELETE here.
	(do_lookup_x): When entering new entry test for copy relocation
	and if necessary set DF_1_NODELETE flag.
	* elf/tst-unique4.cc: New file.
	* elf/tst-unique4.h: New file.
	* elf/tst-unique4lib.cc: New file.
	* elf/Makefile: Add rules to build and run tst-unique4.
	Patch by Piotr Bury <pbury@goahead.com>.

2011-05-11  Ulrich Drepper  <drepper@gmail.com>

	[BZ #12052]
	* sysdeps/posix/spawni.c (__spawni): Fix sched_setscheduler call.

	[BZ #12625]
	* misc/mntent_r.c (addmntent): Flush the stream after the output

	[BZ #12393]
	* elf/dl-load.c (is_trusted_path): Remove unnecessary test.
	(is_trusted_path_normalize): Skip initial colon.  Append slash
	to empty buffer.  Duplicate is_trusted_path code but allow
	constructed patch to be prefix.
	(is_dst): Allow $ORIGIN followed by /.
	(_dl_dst_substitute): Correct clearing of check_for_trusted.
	Correct testing of result of is_trusted_path_normalize
	(decompose_rpath): Fix warning.

2011-05-10  Ulrich Drepper  <drepper@gmail.com>

	[BZ #11257]
	* grp/initgroups.c (internal_getgrouplist): When we found the service
	list through the initgroups entry in nsswitch.conf do not always
	continue on a successful lookup.  Don't always use the
	__nss_group_database value if it is set.
	* nss/nsswitch.conf (initgroups): Change action for successful db
	lookup to continue for compatibility.

2011-05-09  Ulrich Drepper  <drepper@gmail.com>

	[BZ #11532]
	* iconvdata/Makefile: Add rules to build CP770, CP771, CP772, CP773,
	and CP774 modules.
	* iconvdata/gconv-modules: Add entries for CP770, CP771, CP772, CP773,
	and CP774 modules.
	* iconvdata/tst-tables.sh: Likewise.
	* iconvdata/cp770.c: New file.
	* iconvdata/cp771.c: New file.
	* iconvdata/cp772.c: New file.
	* iconvdata/cp773.c: New file.
	* iconvdata/cp774.c: New file.
	* iconvdata/testdata/CP770: New file.
	* iconvdata/testdata/CP770..UTF8: New file.
	* iconvdata/testdata/CP771: New file.
	* iconvdata/testdata/CP771..UTF8: New file.
	* iconvdata/testdata/CP772: New file.
	* iconvdata/testdata/CP772..UTF8: New file.
	* iconvdata/testdata/CP773: New file.
	* iconvdata/testdata/CP773..UTF8: New file.
	* iconvdata/testdata/CP774: New file.
	* iconvdata/testdata/CP774..UTF8: New file.

	* iconvdata/gen-8bit-gap-1.sh: End reading of charmap file at
	END CHARMAP line.
	* iconvdata/gen-8bit-gap.sh: Likewise.
	* iconvdata/gen-8bit.sh: Likewise.

	* locale/iso-639.def: Add ary entry.

	[BZ #11258]
	* locale/C-translit.h.in: Add U20A1 transliteration.

	[BZ #12178]
	* locale/iso-639.def: Add wae entry.
	Patch by Kevin Bortis <bortis@translate-wae.ch>.

	[BZ #12545]
	* locale/programs/localedef.c (construct_output_path): Use ssize_t
	for n.

	[BZ #12711]
	* locale/C-translit.h.in: Add entry for U20B9.
	Patch by pravin.d.s@gmail.com.

2011-05-08  Ulrich Drepper  <drepper@gmail.com>

	[BZ #12713]
	* sysdeps/unix/sysv/linux/getcwd.c: If getcwd syscall report
	ENAMETOOLONG use generic getcwd.
	* sysdeps/posix/getcwd.c: Add support to use openat.  Make usable
	in rtld.  Use *stat64.
	* sysdeps/unix/sysv/linux/Makefile [subdir=elf] (sysdep-rtld-routines):
	Add dl-getcwd, dl-openat64, dl-opendir, dl-fxstatat64.
	* sysdeps/unix/sysv/linux/dl-getcwd.c: New file.
	* sysdeps/unix/sysv/linux/dl-openat64.c: New file.
	* sysdeps/unix/sysv/linux/dl-opendir.c: New file.
	* sysdeps/unix/sysv/linux/dl-fxstat64.c: New file.
	* include/sys/stat.h: Define __fstatat, __lstat64, __fstat64, and
	__fstatat64 macros.
	* include/dirent.h: Add libc_hidden_proto for rewinddir.
	* dirent/rewinddir.c: Add libc_hidden_def.
	* sysdeps/mach/hurd/rewinddir.c: Likewise.
	* sysdeps/unix/rewinddir.c: Likewise.  Don't do locking outside libc.

	* include/dirent.h (__alloc_dir): Add flags parameter.
	* sysdeps/unix/fdopendir.c (__fdopendir): Pass flags to __alloc_dir.
	* sysdeps/unix/opendir.c (__opendir): Pass 0 in new parameter to
	__alloc_dir.
	(__alloc_dir): Take new parameter.  Don't call fcntl for invocations
	from fdopendir if O_CLOEXEC is already set.

2011-03-15  Alan Modra  <amodra@gmail.com>

	* elf/dl-reloc.c (_dl_try_allocate_static_tls <TLS_DTV_AT_TP>): Handle
	l_tls_firstbyte_offset non-zero.  Save padding offset in
	l_tls_firstbyte_offset for later use.
	* elf/dl-close.c (_dl_close_worker <TLS_DTV_AT_TP>): Correct code
	freeing static tls block.

2011-03-05  Jonathan Nieder  <jrnieder@gmail.com>

	* sysdeps/unix/sysv/linux/sys/param.h: Fix an #ifndef __undef_ARG_MAX
	where #ifdef was intended.  The intent is to prevent ARG_MAX from
	being defined by the kernel headers.

2011-05-07  Ulrich Drepper  <drepper@gmail.com>

	[BZ #12734]
	* resolv/resolv.h: Define RES_NOTLDQUERY.
	* resolv/res_init.c (res_setoptions): Recognize no_tld_query and
	no-tld-query and set RES_NOTLDQUERY.
	* resolv/res_debug.c (p_option): Handle RES_NOTLDQUERY.
	* resolv/res_query.c (__libc_res_nsearch): Backport changes from
	modern BIND to search name as TLD unless forbidden.

2011-05-07  Petr Baudis  <pasky@suse.cz>
	    Ulrich Drepper  <drepper@gmail.com>

	[BZ #12393]
	* elf/dl-load.c (fillin_rpath): Move trusted path check...
	(is_trusted_path): ...to here.
	(is_trusted_path_normalize): Wrapper for /../ and /./ normalization.
	(_dl_dst_substitute): Verify expanded $ORIGIN path elements
	using is_trusted_path_normalize() in setuid scripts.

2011-05-06  Paul Pluzhnikov  <ppluzhnikov@google.com>

	* sysdeps/unix/sysv/linux/sys/sysmacros.h: Add missing
	__BEGIN/__END_DECLS.

2011-05-06  Ulrich Drepper  <drepper@gmail.com>

	* nss/nss_files/files-initgroups.c (_nss_files_initgroups_dyn): Return
	NSS_STATUS_NOTFOUND if no record was found.

2011-05-05  Andreas Schwab  <schwab@redhat.com>

	* sunrpc/Makefile (headers): Add rpc/netdb.h.
	(headers-not-in-tirpc): Remove rpc/netdb.h
	* resolv/netdb.h: Revert last change.

2011-05-05  Paul Pluzhnikov  <ppluzhnikov@google.com>

	* Makeconfig (link-libc-static): Use --{start,end}-group to handle
	circular dependency between libgcc.a and libc.a.

2011-05-05  Andreas Schwab  <schwab@redhat.com>

	* resolv/netdb.h: Don't include <rpc/netdb.h>.
	* nis/Makefile: Don't install rpcsvc/*.
	* inet/protocols/timed.h: Include <sys/types.h> and <sys/time.h>
	instead of <rpc/types.h>.
	(MAXHOSTNAMELEN): Define.

2011-05-03  Andreas Schwab  <schwab@redhat.com>

	* elf/ldconfig.c (add_dir): Don't crash on empty path.

2011-04-28  Maciej Babinski  <mbabinski@google.com>

	[BZ #12714]
	* sysdeps/posix/getaddrinfo.c (gaih_inet): Don't bypass
	gethostbyname4_r when IPv6 results are possible.

2011-05-02  Ulrich Drepper  <drepper@gmail.com>

	[BZ #12723]
	* sysdeps/unix/sysv/linux/pathconf.c (__pathconf): Implement
	_PC_PIPE_BUF handling.

2011-04-30  Bruno Haible  <bruno@clisp.org>

	[BZ #12717]
	* conform/data/netdb.h-data (getnameinfo): Make POSIX compliant.
	* resolv/netdb.h (getnameinfo): Change type of flags parameter
	to 'int'.
	* inet/getnameinfo.c (getnameinfo): Likewise.

2011-04-29  Ulrich Drepper  <drepper@gmail.com>

	* grp/initgroups.c (internal_getgrouplist): Prefer initgroups setting
	to groups setting in database lookup.
	* nss/nsswitch.conf: Add initgroups entry.

2011-04-22  Ulrich Drepper  <drepper@gmail.com>

	[BZ #12685]
	* libio/fileops.c (_IO_new_file_fopen): Scan up to 7 bytes of the
	mode string.
	Patch by Eric Blake <eblake@redhat.com>.

2011-04-20  H.J. Lu  <hongjiu.lu@intel.com>

	* sunrpc/Makefile (need-export-routines): Add svc_run.
	(routines): Remove svc_run.
	($(objpfx)thrsvc): Add $(common-objpfx)linkobj/libc.so.
	* sunrpc/clnt_perr.c (clnt_perrno): Export.
	* sunrpc/svc_run.c (svc_run): Likewise.
	* sunrpc/svc_udp.c (svcudp_create): Likewise.

2011-04-21  Ulrich Drepper  <drepper@gmail.com>

	* nss/nss_files/files-initgroups.c (_nss_files_initgroups_dyn): Fix
	problem in reallocation in last patch.

2011-04-20  Ulrich Drepper  <drepper@gmail.com>

	* sunrpc/Makefile: Move inclusion of Rules.

2011-04-19  Ulrich Drepper  <drepper@gmail.com>

	* nss/nss_files/files-initgroups.c: New file.
	* nss/Makefile (libnss_files-routines): Add files-initgroups.
	* nss/Versions (libnss_files) [GLIBC_PRIVATE]: Export
	_nss_files_initgroups_dyn.

2011-03-31  Richard Sandiford  <richard.sandiford@linaro.org>

	* elf/elf.h (R_ARM_IRELATIVE): Define.

2011-04-19  Ulrich Drepper  <drepper@gmail.com>

	* po/ru.po: Update from translation team.

2011-04-17  Ulrich Drepper  <drepper@gmail.com>

	* sunrpc/Makefile ($(rpc-compat-routines.os)): Add before-compile to
	dependencies.

2011-02-06  Mike Frysinger  <vapier@gentoo.org>

	[BZ #12653]
	* sysdeps/i386/i686/multiarch/memcpy-ssse3-rep.S: Only protect
	MEMCPY_CHK with USE_AS_BCOPY ifdef check.
	* sysdeps/i386/i686/multiarch/memcpy-ssse3.S: Likewise.
	* sysdeps/x86_64/multiarch/memcpy-ssse3.S: Likewise.
	* sysdeps/x86_64/multiarch/memcpy-ssse3-back.S: Likewise.

2011-03-28  Andreas Schwab  <schwab@linux-m68k.org>

	* sysdeps/powerpc/powerpc32/power4/strncmp.S: Don't read past
	differing bytes.
	* sysdeps/powerpc/powerpc64/power4/strncmp.S: Likewise.
	* sysdeps/powerpc/powerpc32/power7/strncmp.S: Likewise.
	* sysdeps/powerpc/powerpc64/power7/strncmp.S: Likewise.

2011-04-17  Ulrich Drepper  <drepper@gmail.com>

	[BZ #12420]
	* sysdeps/unix/sysv/linux/x86_64/getcontext.S: Reload context after
	storing it.
	* stdlib/bug-getcontext.c: New file.
	* stdlib/Makefile: Add rules to build and run bug-getcontext.

2011-04-11  Andreas Krebbel  <Andreas.Krebbel@de.ibm.com>

	* sysdeps/s390/s390-32/elf/start.S (_start): Skip extra zeroes
	between environment variables and auxiliary vector.

2011-04-16  Ulrich Drepper  <drepper@gmail.com>

	* Makefile: Add rules to build linkobj/libc.so.
	* include/libc-symbols.h: Define libc_hidden_nolink.
	* include/rpc/auth.h: Mark functions which are to be hidden.
	* include/rpc/auth_des.h: Likewise.
	* include/rpc/auth_unix.h: Likewise.
	* include/rpc/clnt.h: Likewise.
	* include/rpc/des_crypt.h: Likewise.
	* include/rpc/key_prot.h: Likewise.
	* include/rpc/pmap_clnt.h: Likewise.
	* include/rpc/pmap_prot.h: Likewise.
	* include/rpc/pmap_rmt.h: Likewise.
	* include/rpc/rpc_msg.h: Likewise.
	* include/rpc/svc.h: Likewise.
	* include/rpc/svc_auth.h: Likewise.
	* include/rpc/xdr.h: Likewise.
	* nis/Makefile: Link all DSOs against linkobj/libc.so.
	* nss/Makefile: Likewise.
	* sunrpc/Makefile: Don't install headers.  Build library with normal
	entry points.  Don't build rpcinfo.  Link RPC tests appropriately.
	* sunrpc/auth_des.c: Hide exported symbols by default, export some
	for the compat linking library.  Remove use of INTDEF/INTUSE.
	* sunrpc/auth_none.c: Likewise.
	* sunrpc/auth_unix.c: Likewise.
	* sunrpc/authdes_prot.c: Likewise.
	* sunrpc/authuxprot.c: Likewise.
	* sunrpc/clnt_gen.c: Likewise.
	* sunrpc/clnt_perr.c: Likewise.
	* sunrpc/clnt_raw.c: Likewise.
	* sunrpc/clnt_simp.c: Likewise.
	* sunrpc/clnt_tcp.c: Likewise.
	* sunrpc/clnt_udp.c: Likewise.
	* sunrpc/clnt_unix.c: Likewise.
	* sunrpc/des_crypt.c: Likewise.
	* sunrpc/des_soft.c: Likewise.
	* sunrpc/get_myaddr.c: Likewise.
	* sunrpc/key_call.c: Likewise.
	* sunrpc/key_prot.c: Likewise.
	* sunrpc/netname.c: Likewise.
	* sunrpc/pm_getmaps.c: Likewise.
	* sunrpc/pm_getport.c: Likewise.
	* sunrpc/pmap_clnt.c: Likewise.
	* sunrpc/pmap_prot.c: Likewise.
	* sunrpc/pmap_prot2.c: Likewise.
	* sunrpc/pmap_rmt.c: Likewise.
	* sunrpc/publickey.c: Likewise.
	* sunrpc/rpc_cmsg.c: Likewise.
	* sunrpc/rpc_common.c: Likewise.
	* sunrpc/rpc_dtable.c: Likewise.
	* sunrpc/rpc_prot.c: Likewise.
	* sunrpc/rpc_thread.c: Likewise.
	* sunrpc/rtime.c: Likewise.
	* sunrpc/svc.c: Likewise.
	* sunrpc/svc_auth.c: Likewise.
	* sunrpc/svc_authux.c: Likewise.
	* sunrpc/svc_raw.c: Likewise.
	* sunrpc/svc_run.c: Likewise.
	* sunrpc/svc_simple.c: Likewise.
	* sunrpc/svc_tcp.c: Likewise.
	* sunrpc/svc_udp.c: Likewise.
	* sunrpc/svc_unix.c: Likewise.
	* sunrpc/svcauth_des.c: Likewise.
	* sunrpc/xcrypt.c: Likewise.
	* sunrpc/xdr.c: Likewise.
	* sunrpc/xdr_array.c: Likewise.
	* sunrpc/xdr_float.c: Likewise.
	* sunrpc/xdr_intXX_t.c: Likewise.
	* sunrpc/xdr_mem.c: Likewise.
	* sunrpc/xdr_rec.c: Likewise.
	* sunrpc/xdr_ref.c: Likewise.
	* sunrpc/xdr_sizeof.c: Likewise.
	* sunrpc/xdr_stdio.c: Likewise.

2011-04-10  Ulrich Drepper  <drepper@gmail.com>

	[BZ #12650]
	* sysdeps/i386/dl-tls.h: Define TLS_DTV_UNALLOCATED.
	* sysdeps/ia64/dl-tls.h: Likewise.
	* sysdeps/powerpc/dl-tls.h: Likewise.
	* sysdeps/s390/dl-tls.h: Likewise.
	* sysdeps/sh/dl-tls.h: Likewise.
	* sysdeps/sparc/dl-tls.h: Likewise.
	* sysdeps/x86_64/dl-tls.h: Likewise.
	* elf/dl-tls.c: Don't define TLS_DTV_UNALLOCATED here.

2011-03-14  Andreas Schwab  <schwab@redhat.com>

	* elf/dl-load.c (_dl_dst_substitute): When skipping the first
	rpath element also skip the following colon.
	(expand_dynamic_string_token): Add is_path parameter and pass
	down to DL_DST_REQUIRED and _dl_dst_substitute.
	(decompose_rpath): Call expand_dynamic_string_token with
	non-zero is_path.  Ignore empty rpaths.
	(_dl_map_object_from_fd): Call expand_dynamic_string_token
	with zero is_path.

2011-04-08  Andreas Schwab  <schwab@linux-m68k.org>

	* sysdeps/unix/sysv/linux/powerpc/powerpc64/sync_file_range.c:
	Make cancelable.

2011-04-09  Ulrich Drepper  <drepper@gmail.com>

	[BZ #12655]
	* sysdeps/unix/sysv/linux/sys/syscall.h: Fix comment.
	Patch by Filipe David Manana <fdmanana@apache.org>.

2011-04-07  Andreas Schwab  <schwab@redhat.com>

	* sysdeps/unix/sysv/linux/x86_64/____longjmp_chk.S (CALL_FAIL):
	Maintain aligned stack.
	(CHECK_RSP): Remove unused macro.

2011-04-03  Ulrich Drepper  <drepper@gmail.com>

	* sysdeps/x86_64/cacheinfo.c (intel_02_known): Fix typo in table.
	* sysdeps/unix/sysv/linux/i386/sysconf.c (intel_02_known): Likewise.

2011-04-02  Ulrich Drepper  <drepper@gmail.com>

	* sysdeps/unix/sysv/linux/bits/time.h (CLOCK_BOOTTIME): Define.

	* include/features.h: Mention __USE_XOPEN2K8 in comment.

2011-03-26  H.J. Lu  <hongjiu.lu@intel.com>

	[BZ #12518]
	* sysdeps/x86_64/Versions: Add memcpy to GLIBC_2.14.
	* sysdeps/x86_64/memcpy.S: Provide GLIBC_2_14 memcpy.
	* sysdeps/x86_64/memmove.c: New file.
	* sysdeps/x86_64/multiarch/memcpy.S: Include <shlib-compat.h>.
	(memcpy): Renamed to ...
	(__new_memcpy): This.
	(memcpy): Provide GLIBC_2_14 memcpy.
	* sysdeps/x86_64/multiarch/memmove.c: Include <shlib-compat.h>.
	(memcpy): Provide GLIBC_2_2_5 memcpy.

2011-04-01  Ulrich Drepper  <drepper@gmail.com>

	[BZ #12631]
	* wcsmbs/wchar.h: Make wcpcpy and wcpncpy visible for __USE_XOPEN2K8.

2011-03-30  Andreas Schwab  <schwab@redhat.com>

	* misc/syncfs.c: New file.
	* misc/Makefile (routines): Add syncfs.
	* posix/unistd.h: Declare syncfs.
	* sysdeps/unix/syscalls.list: Add syncfs.

2011-04-01  Andreas Schwab  <schwab@redhat.com>

	* sysdeps/unix/sysv/linux/Versions: Rename open_by_handle to
	open_by_handle_at.
	* sysdeps/unix/sysv/linux/i386/bits/fcntl.h: Likewise.
	* sysdeps/unix/sysv/linux/ia64/bits/fcntl.h: Likewise.
	* sysdeps/unix/sysv/linux/s390/bits/fcntl.h: Likewise.
	* sysdeps/unix/sysv/linux/sh/bits/fcntl.h: Likewise.
	* sysdeps/unix/sysv/linux/sparc/bits/fcntl.h: Likewise.
	* sysdeps/unix/sysv/linux/syscalls.list: Likewise.
	* sysdeps/unix/sysv/linux/x86_64/bits/fcntl.h: Likewise.

2011-04-01  Ulrich Drepper  <drepper@gmail.com>

	* sysdeps/unix/sysv/linux/i386/bits/fcntl.h: Define O_PATH.
	* sysdeps/unix/sysv/linux/ia64/bits/fcntl.h: Likewise.
	* sysdeps/unix/sysv/linux/powerpc/bits/fcntl.h: Likewise.
	* sysdeps/unix/sysv/linux/s390/bits/fcntl.h: Likewise.
	* sysdeps/unix/sysv/linux/sh/bits/fcntl.h: Likewise.
	* sysdeps/unix/sysv/linux/sparc/bits/fcntl.h: Likewise.
	* sysdeps/unix/sysv/linux/x86_64/bits/fcntl.h: Likewise.

	* io/Makefile: Compile fallocate.c, fallocate64.c, and
	sync_file_range.c with -fexceptions.
	* sysdeps/unix/sysv/linux/fallocate.c: Make cancelable.
	* sysdeps/unix/sysv/linux/fallocate64.c: Likewise.
	* sysdeps/unix/sysv/linux/i386/fallocate.c: Likewise.
	* sysdeps/unix/sysv/linux/i386/fallocate64.c: Likewise.
	* sysdeps/unix/sysv/linux/wordsize-64/fallocate.c: Likewise.
	* sysdeps/unix/sysv/linux/sync_file_range.c: Likewise.
	* sysdeps/unix/sysv/linux/wordsize-64/syscalls.list: Mark
	sync_file_range as cancellation point
	* sysdeps/unix/sysv/linux/i386/sync_file_range.c: New file.  This is
	now a wrapper around __call_sync_file_range with cancellation handling.
	* sysdeps/unix/sysv/linux/i386/sync_file_range.S: Renamed to ...
	* sysdeps/unix/sysv/linux/i386/call_sync_file_range.S: ...this.  Change
	function name to __call_sync_file_range.
	* sysdeps/unix/sysv/linux/i386/Makefile [subdir=io] (sysdep_routines):
	Add call_sync_file_range.

2011-04-01  Andreas Schwab  <schwab@redhat.com>

	* sysdeps/unix/sysv/linux/Makefile (sysdep_headers): Add
	bits/timex.h.

2011-04-01  Ulrich Drepper  <drepper@gmail.com>

	* iconv/iconv.h: Fix typo in comment.
	* io/fcntl.h: Likewise.
	* libio/stdio.h: Likewise.
	* posix/spawn.h: Likewise.
	* posix/unistd.h: Likewise.
	* stdlib/stdlib.h: Likewise.
	* time/time.h: Likewise.
	* wcsmbs/wchar.h: Likewise.

	* sysdeps/unix/sysv/linux/Versions [GLIBC_2.14] (name_to_handle_at,
	open_by_handle): Add.
	* sysdeps/unix/sysv/linux/i386/bits/fcntl.h: Define struct file_handle
	and MAX_HANDLE_SZ.  Declare name_to_handle_at and open_by_handle.
	Augment a few comments.
	* sysdeps/unix/sysv/linux/ia64/bits/fcntl.h: Likewise.
	* sysdeps/unix/sysv/linux/s390/bits/fcntl.h: Likewise.
	* sysdeps/unix/sysv/linux/sh/bits/fcntl.h: Likewise.
	* sysdeps/unix/sysv/linux/sparc/bits/fcntl.h: Likewise.
	* sysdeps/unix/sysv/linux/x86_64/bits/fcntl.h: Likewise.
	* sysdeps/unix/sysv/linux/syscalls.list: Add name_to_handle_at and
	open_by_handle.

	* io/fcntl.h (AT_EMPTY_PATH): Define.

2011-03-30  Ulrich Drepper  <drepper@gmail.com>

	* sysdeps/unix/sysv/linux/syscalls.list: Add clock_adjtime.
	* sysdeps/unix/sysv/linux/bits/time.h: New file.
	* sysdeps/unix/sysv/linux/sys/timex.h: Move struct timex definition
	to...
	* sysdeps/unix/sysv/linux/bits/timex.h: ...here.  New file.
	* Versions.def: Add GLIBC_2.14.
	* sysdeps/unix/sysv/linux/Versions [GLIBC_2.14] (clock_adjtime):
	Export.

2011-04-06  Andreas Schwab  <schwab@redhat.com>

	* scripts/check-local-headers.sh: Ignore systemtap headers.

2011-02-21  Roland McGrath  <roland@redhat.com>

	* sysdeps/x86_64/__longjmp.S: Add a static probe here.
	* sysdeps/x86_64/setjmp.S: Likewise.
	* sysdeps/i386/bsd-setjmp.S: Likewise.
	* sysdeps/i386/bsd-_setjmp.S: Likewise.
	* sysdeps/i386/setjmp.S: Likewise.
	* sysdeps/i386/__longjmp.S: Likewise.
	* sysdeps/unix/sysv/linux/x86_64/____longjmp_chk.S: Likewise.
	* sysdeps/unix/sysv/linux/i386/____longjmp_chk.S: Likewise.

2011-02-08  Roland McGrath  <roland@redhat.com>

	* include/stap-probe.h: New file.
	* configure.in: Handle --enable-systemtap.
	* configure: Regenerated.
	* config.h.in (USE_STAP_PROBE): New #undef.
	* extra-lib.mk (CPPFLAGS-$(lib)): Add -DIN_LIB=$(lib).
	* elf/Makefile (CPPFLAGS-.os): Add -DIN_LIB=rtld.
	* elf/rtld-Rules (rtld-CPPFLAGS): Likewise.

2011-03-22  Ulrich Drepper  <drepper@gmail.com>

	* sysdeps/unix/sysv/linux/i386/sysconf.c (intel_check_word): Increment
	round counter.
	* sysdeps/x86_64/cacheinfo.c (intel_check_word): Likewise.

2011-03-20  H.J. Lu  <hongjiu.lu@intel.com>

	[BZ #12597]
	* string/test-strncmp.c (do_page_test): New function.
	(check2): Likewise.
	(test_main): Call check2.
	* sysdeps/x86_64/multiarch/strcmp.S: Properly cross page boundary.

2011-03-20  Ulrich Drepper  <drepper@gmail.com>

	[BZ #12587]
	* sysdeps/unix/sysv/linux/i386/sysconf.c (intel_check_word):
	Handle cache information in CPU leaf 4.
	* sysdeps/x86_64/cacheinfo.c (intel_check_word): Likewise.

2011-03-18  Ulrich Drepper  <drepper@gmail.com>

	[BZ #12583]
	* posix/fnmatch.c (fnmatch): Check size of pattern in wide
	character representation.
	Partly based on a patch by Tomas Hoger <thoger@redhat.com>.

2011-03-16  Ryan S. Arnold  <rsa@us.ibm.com>

	* sysdeps/powerpc/powerpc32/power6/fpu/s_isnanf.S (isnanf): Fix
	END(__isnan) to END(__isnanf) to match function entry point/label
	EALIGN(__isnanf,...).

2011-03-10  Jakub Jelinek  <jakub@redhat.com>

	* wcsmbs/wchar.h (wmemcmp): Remove __restrict qualifiers.

2011-03-10  Ulrich Drepper  <drepper@gmail.com>

	[BZ #12510]
	* elf/dl-lookup.c (do_lookup_x): For copy relocations of unique objects
	copy from the symbol referenced in the relocation to initialize the
	used variable.
	Patch by Piotr Bury <pbury@goahead.com>.
	* elf/Makefile: Add rules to build and tst-unique3.
	* include/bits/dlfcn.h: Remove _dl_mcount_wrapper_check declaration.
	* elf/tst-unique3.cc: New file.
	* elf/tst-unique3.h: New file.
	* elf/tst-unique3lib.cc: New file.
	* elf/tst-unique3lib2.cc: New file.

	* elf/Makefile: Don't run tst-execstack* tests of SELinux is enabled.

2011-03-10  Mike Frysinger  <vapier@gentoo.org>

	* sysdeps/sparc/sparc64/elf/configure.in (libc_cv_sparc64_tls): Add
	$LDFLAGS and -nostdlib -nostartfiles to linking step.  Change main
	to _start.

2011-03-18  Andreas Schwab  <schwab@redhat.com>

	* elf/ldd.bash.in: Never run file directly.

2011-03-07  Andreas Schwab  <schwab@redhat.com>

	* include/link.h (struct link_map): Remove l_orig_initfini.
	* elf/dl-close.c (_dl_close_worker): Revert its use.
	* elf/dl-deps.c (_dl_map_object_deps): Likewise.

2011-03-06  Ulrich Drepper  <drepper@gmail.com>

	* elf/dl-load.c (_dl_map_object): If we are looking for the first
	to-be-loaded object along a path to loader is ld.so.

2011-03-02  Harsha Jagasia  <harsha.jagasia@amd.com>
	    Ulrich Drepper  <drepper@gmail.com>

	* sysdeps/x86_64/memset.S: After aligning destination, code
	branches to different locations depending on the value of
	misalignment, when multiarch is enabled. Fix this.

2011-03-02  Harsha Jagasia  <harsha.jagasia@amd.com>

	* sysdeps/x86_64/cacheinfo.c (init_cacheinfo):
	Set _x86_64_preferred_memory_instruction for AMD processsors.
	* sysdeps/x86_64/multiarch/init-arch.c (__init_cpu_features):
	Set bit_Prefer_SSE_for_memop for AMD processors.

2011-03-04  Ulrich Drepper  <drepper@gmail.com>

	* libio/fmemopen.c (fmemopen): Optimize a bit.

2011-03-03  Andreas Schwab  <schwab@redhat.com>

	* libio/fmemopen.c (fmemopen): Don't read past end of buffer.

2011-03-03  Roland McGrath  <roland@redhat.com>

	* setjmp/bits/setjmp2.h: Canonicalize comment formatting.

2011-02-28  Aurelien Jarno  <aurelien@aurel32.net>

	* sysdeps/sparc/sparc64/multiarch/memset.S(__bzero): Call
	__bzero_ultra1 instead of __memset_ultra1.

2011-02-23  Andreas Schwab  <schwab@redhat.com>
	    Ulrich Drepper  <drepper@gmail.com>

	[BZ #12509]
	* include/link.h (struct link_map): Add l_orig_initfini.
	* elf/dl-load.c (_dl_map_object_from_fd): Free realname before
	returning unsuccessfully.
	* elf/dl-close.c (_dl_close_worker): If this is the last explicit
	close of a file loaded at startup, restore the original l_initfini
	list.
	* elf/dl-deps.c (_dl_map_object_deps): Don't free old l_initfini
	list, store the pointer.
	* elf/Makefile ($(objpfx)noload-mem): New rule.
	(noload-ENV): Define.
	(tests): Add $(objpfx)noload-mem.
	* elf/noload.c: Include <memcheck.h>.
	(main): Call mtrace.  Close all opened handles.

2011-02-22  Samuel Thibault  <samuel.thibault@ens-lyon.org>

	Fix __if_freereq crash: Unlike the generic version which uses free,
	Hurd needs munmap.
	* sysdeps/mach/hurd/ifreq.h: New file.

2011-01-27  Petr Baudis  <pasky@suse.cz>
	    Ulrich Drepper  <drepper@gmail.com>

	[BZ 12445]#
	* stdio-common/vfprintf.c (vfprintf): Pass correct newlen
	to extend_alloca().
	* stdio-common/bug23.c: New file.
	* stdio-common/Makefile (tests): Add bug23.

2010-09-28  Andreas Schwab  <schwab@redhat.com>
	    Ulrich Drepper  <drepper@gmail.com>

	[BZ #12489]
	* elf/rtld.c (dl_main): Move setting of GLRO(dl_init_all_dirs)
	before performing relro protection.  At old place add assertion
	to make sure nothing changed.

2011-02-17  Nathan Sidwell  <nathan@codesourcery.com>
	    Glauber de Oliveira Costa  <glommer@gmail.com>

	* elf/elf.h: Add new ARM TLS relocs.

2011-02-16  Ryan S. Arnold  <rsa@us.ibm.com>

	* sysdeps/unix/sysv/linux/powerpc/powerpc64/sysdep.h:
	(INTERNAL_VSYSCALL_NCS INTERNAL_SYSCALL_NCS): Remove erroneous (int)
	cast from r3.
	* sysdeps/wordsize-64/Makefile: New file.  Add tst-writev to
	'tests' variable.
	* sysdeps/wordsize-64/tst-writev.c: New file.

2011-02-15  Ryan S. Arnold  <rsa@us.ibm.com>

	* sysdeps/powerpc/powerpc64/power7/Makefile: New file which adds
	-mno-vsx to the CFLAGS-rtld.c variable to avoid using VSX registers and
	insns in _dl_start to prevent a TOC reference before relocs are
	resolved.

2011-02-15  Ulrich Drepper  <drepper@gmail.com>

	[BZ #12469]
	* Makeconfig: Remove RANLIB definition.
	* Makerules: Don't use RANLIB.
	* aclocal.m4: Remove ranlib test.
	* configure.in: No need to check for ranlib.
	* elf/rtld-Rules: Don't use RANLIB.

2011-02-16  Samuel Thibault  <samuel.thibault@ens-lyon.org>

	* sysdeps/mach/i386/sysdep.h: Add _MACH_I386_SYSDEP_H inclusion
	protection macro.
	* sysdeps/mach/i386/thread_state.h: Add _MACH_I386_THREAD_STATE_H
	inclusion protection macro.

	* stdio-common/psiginfo.c (psiginfo): Check pinfo->si_signo against
	SIGRTMIN and SIGRTMAX and print information in that case only when
	SIGRTMIN is defined.

2011-02-11  Jakub Jelinek  <jakub@redhat.com>

	* stdio-common/printf-parsemb.c (__parse_one_specmb): Handle
	arginfo fn returning -1.

	* stdio-common/_i18n_number.h (_i18n_number_rewrite): Ensure decimal
	and thousands string is zero terminated.

2011-02-03  Andreas Schwab  <schwab@redhat.com>

	* sysdeps/unix/sysv/linux/sparc/bits/socket.h: Sync with
	sysdeps/unix/sysv/linux/bits/socket.h.

2011-01-30  Samuel Thibault  <samuel.thibault@ens-lyon.org>

	* bits/sched.h (__CPU_ZERO, __CPU_SET, __CPU_CLR, __CPU_ISSET)
	(__CPU_COUNT): Remove old macros.
	(__CPU_ZERO_S, __CPU_SET_S, __CPU_CLR_S, __CPU_ISSET_S)
	(__CPU_COUNT, __CPU_EQUAL_S, __CPU_OP_S, __CPU_ALLOC_SIZE)
	(__CPU_ALLOC, __CPU_FREE): Add macros.
	(__sched_cpualloc, __sched_cpufree): Add declarations.

2011-02-05  Ulrich Drepper  <drepper@gmail.com>

	* nscd/nscd-client.h: Define MAX_TIMEOUT_VALUE.
	(struct datahead): Reuse 32 bits of the alignment for a TTL field.
	* nscd/aicache.c (addhstaiX): Return timeout of added value.
	(readdhstai): Return value of addhstaiX call.
	* nscd/grpcache.c (cache_addgr): Return timeout of added value.
	(addgrbyX): Return value returned by cache_addgr.
	(readdgrbyname): Return value returned by addgrbyX.
	(readdgrbygid): Likewise.
	* nscd/pwdcache.c (cache_addpw): Return timeout of added value.
	(addpwbyX): Return value returned by cache_addpw.
	(readdpwbyname): Return value returned by addhstbyX.
	(readdpwbyuid): Likewise.
	* nscd/servicescache.c (cache_addserv): Return timeout of added value.
	(addservbyX): Return value returned by cache_addserv.
	(readdservbyname): Return value returned by addservbyX:
	(readdservbyport): Likewise.
	* nscd/hstcache.c (cache_addhst): Return timeout of added value.
	(addhstbyX): Return value returned by cache_addhst.
	(readdhstbyname): Return value returned by addhstbyX.
	(readdhstbyaddr): Likewise.
	(readdhstbynamev6): Likewise.
	(readdhstbyaddrv6): Likewise.
	* nscd/initgrcache.c (addinitgroupsX): Return timeout of added value.
	(readdinitgroups): Return value returned by addinitgroupsX.
	* nscd/cache.c (readdfcts): Change return value of functions to time_t.
	(prune_cache): Keep track of timeout value of re-added entries.
	* nscd/connections.c (nscd_run_prune): Use MAX_TIMEOUT_VALUE.
	* nscd/nscd.h: Adjust prototypes of readd* functions.

2011-02-04  Roland McGrath  <roland@redhat.com>

	* nis/nis_server.c (nis_servstate): Use the right name for 0.
	(nis_stats): Likewise.
	* nis/nis_modify.c (nis_modify): Likewise.
	* nis/nis_remove.c (nis_remove): Likewise.
	* nis/nis_add.c (nis_add): Likewise.

	* elf/dl-object.c (_dl_new_object): Remove unused variable L.

	* posix/fnmatch_loop.c: Add some consts.

	* sysdeps/x86_64/multiarch/memset-x86-64.S: Add an #undef.

2011-02-02  H.J. Lu  <hongjiu.lu@intel.com>

	[BZ #12460]
	* config.make.in (config-cflags-novzeroupper): Define.
	* configure.in: Substitute libc_cv_cc_novzeroupper.
	* elf/Makefile (AVX-CFLAGS): Define.
	(CFLAGS-tst-audit4.c): Replace -mavx with $(AVX-CFLAGS).
	(CFLAGS-tst-auditmod4a.c): Likewise.
	(CFLAGS-tst-auditmod4b.c): Likewise.
	(CFLAGS-tst-auditmod6b.c): Likewise.
	(CFLAGS-tst-auditmod6c.c): Likewise.
	(CFLAGS-tst-auditmod7b.c): Likewise.
	* sysdeps/i386/configure.in: Check -mno-vzeroupper.

2011-02-02  Ulrich Drepper  <drepper@gmail.com>

	* elf/dl-runtime.c (_dl_call_pltexit): Pass correct address of the
	function to the callback.
	Patch partly by Jiri Olsa <jolsa@redhat.com>.

2011-02-02  Andreas Schwab  <schwab@redhat.com>

	* shadow/sgetspent.c: Check return value of __sgetspent_r instead
	of errno.

2011-02-03  Andreas Schwab  <schwab@redhat.com>

	* login/programs/pt_chown.c (main): Check for valid file
	descriptor instead of privileges.  Be careful to drop all
	capabilities when not needed.

2011-01-19  Ulrich Drepper  <drepper@gmail.com>

	[BZ #11724]
	* elf/dl-deps.c (_dl_map_object_deps): Rewrite sorting determining order
	of constructors.
	* elf/dl-fini.c (_dl_sort_fini): Rewrite sorting determining order
	of destructors.
	(_dl_fini): Don't call _dl_sort_fini if there is only one object.

	[BZ #11724]
	* elf/Makefile: Add rules to build and run new test.
	* elf/tst-initorder.c: New file.
	* elf/tst-initorder.exp: New file.
	* elf/tst-initordera1.c: New file.
	* elf/tst-initordera2.c: New file.
	* elf/tst-initordera3.c: New file.
	* elf/tst-initordera4.c: New file.
	* elf/tst-initorderb1.c: New file.
	* elf/tst-initorderb2.c: New file.
	* elf/tst-order-a1.c: New file.
	* elf/tst-order-a2.c: New file.
	* elf/tst-order-a3.c: New file.
	* elf/tst-order-a4.c: New file.
	* elf/tst-order-b1.c: New file.
	* elf/tst-order-b2.c: New file.
	* elf/tst-order-main.c: New file.
	New test case by George Gensure <werkt0@gmail.com>.

2010-10-01  Andreas Schwab  <schwab@redhat.com>

	* sysdeps/posix/getaddrinfo.c (gaih_inet): Don't discard result of
	decoding ACE if AI_CANONIDN.

2011-01-18  Ulrich Drepper  <drepper@gmail.com>

	* elf/Makefile: Build IFUNC tests unless multi-arch = no.

2011-01-17  Ulrich Drepper  <drepper@gmail.com>

	* version.h (RELEASE): Bump for 2.13 release.
	* include/features.h: (__GLIBC_MINOR__): Bump to 13.

	* io/fcntl.h: Define AT_NO_AUTOMOUNT.

	* sysdeps/unix/sysv/linux/i386/bits/mman.h: Define MADV_HUGEPAGE and
	MADV_NOHUGEPAGE.
	* sysdeps/unix/sysv/linux/ia64/bits/mman.h: Likewise.
	* sysdeps/unix/sysv/linux/powerpc/bits/mman.h: Likewise.
	* sysdeps/unix/sysv/linux/s390/bits/mman.h: Likewise.
	* sysdeps/unix/sysv/linux/sh/bits/mman.h: Likewise.
	* sysdeps/unix/sysv/linux/sparc/bits/mman.h: Likewise.
	* sysdeps/unix/sysv/linux/x86_64/bits/mman.h: Likewise.

	* posix/getconf.c: Update copyright year.
	* catgets/gencat.c: Likewise.
	* csu/version.c: Likewise.
	* debug/catchsegv.sh: Likewise.
	* debug/xtrace.sh: Likewise.
	* elf/ldconfig.c: Likewise.
	* elf/ldd.bash.in: Likewise.
	* elf/sprof.c (print_version): Likewise.
	* iconv/iconv_prog.c: Likewise.
	* iconv/iconvconfig.c: Likewise.
	* locale/programs/locale.c: Likewise.
	* locale/programs/localedef.c: Likewise.
	* malloc/memusage.sh: Likewise.
	* malloc/mtrace.pl: Likewise.
	* nscd/nscd.c (print_version): Likewise.
	* nss/getent.c: Likewise.

	* sysdeps/unix/sysv/linux/bits/socket.h: Define AF_CAIF, AF_ALG,
	PF_CAIF, and PF_ALG.
	* sysdeps/unix/sysv/linux/sparc/bits/socket.h: Likewise.

2011-01-16  Andreas Schwab  <schwab@linux-m68k.org>

	* elf/Makefile (tlsmod17a-modules, tlsmod18a-modules): Define.
	(modules-names): Use them.
	(ifunc-test-modules, ifunc-pie-tests): Define.
	(extra-test-objs): Add tlsmod17a-modules, tlsmod18a-modules,
	tst-pie1, ifunc-test-modules and ifunc-pie-tests objects.
	(test-extras): Likewise.
	($(patsubst %,$(objpfx)%.os,$(tlsmod17a-modules))): Use
	$(compile-command.c).
	($(patsubst %,$(objpfx)%.os,$(tlsmod18a-modules))): Likewise.
	(all-built-dso): Define.
	(check-textrel.out, check-execstack.out): Depend on it.

	* configure.in: Don't override --enable-multi-arch.

2011-01-15  Ulrich Drepper  <drepper@gmail.com>

	[BZ #6812]
	* nscd/hstcache.c (tryagain): Define.
	(cache_addhst): Return tryagain not notfound for temporary errors.
	(addhstbyX): Also set h_errno to TRY_AGAIN when memory allocation
	failed.

2011-01-14  Ulrich Drepper  <drepper@gmail.com>

	[BZ #10563]
	* sysdeps/unix/sysv/linux/i386/setgroups.c: Use INLINE_SETXID_SYSCALL
	to make the syscall.
	* sysdeps/unix/sysv/linux/setgroups.c: New file.

	[BZ #12378]
	* posix/fnmatch_loop.c (FCT): When matching '[' keep track of beginning
	and fall back to matching as normal character if the string ends before
	the matching ']' is found.  This is what POSIX requires.
	* posix/testfnm.c: Adjust test result.
	* posix/globtest.sh: Adjust test result.  Add new test.
	* posix/tst-fnmatch.input: Likewise.
	* posix/tst-fnmatch2.c: Add new test.

2010-12-28  Andreas Schwab  <schwab@linux-m68k.org>

	* elf/Makefile (check-execstack): Revert last change.  Depend on
	check-execstack.h.
	(check-execstack.h): New target.
	(generated): Add check-execstack.h.
	* elf/check-execstack.c: Include "check-execstack.h".
	(main): Revert last change.
	(handle_file): Return zero if GNU_STACK is absent and
	DEFAULT_STACK_PERMS doesn't include PF_X.

2011-01-13  Ulrich Drepper  <drepper@gmail.com>

	* sysdeps/posix/spawni.c (__spawni): Don't fail if close file action
	in child fails because the descriptor is already closed.
	* include/sys/resource.h: Add libc_hidden_proto for getrlimit64.
	* sysdeps/unix/sysv/linux/getrlimit64.c: Add libc_hidden_def.
	* sysdeps/unix/sysv/linux/i386/getrlimit64.c: Likewise.

	[BZ #12397]
	* sysdeps/unix/sysv/linux/mkdirat.c (mkdirat): Fix handling of missing
	syscall.

	[BZ #10484]
	* nss/nss_files/files-hosts.c (HOST_DB_LOOKUP): Handle overflows of
	temporary buffer used to handle multi lookups locally.
	* include/alloca.h: Add libc_hidden_proto for __libc_alloca_cutoff.

2011-01-12  Ulrich Drepper  <drepper@gmail.com>

	* elf/dl-dst.h (DL_DST_REQUIRED): Allow l_origin to be NULL when
	loader is ld.so.

2011-01-10  Paul Pluzhnikov  <ppluzhnikov@google.com>

	* sysdeps/i386/Makefile: stdlib/cxa_finalize.c needs 16-byte stack
	alignment for SSE2.

2011-01-12  Ulrich Drepper  <drepper@gmail.com>

	[BZ #12394]
	* stdio-common/printf_fp.c (__printf_fp): Add more room for grouping
	characters.  When rounding increased number of integer digits recompute
	number of groups.
	* stdio-common/tst-grouping.c: New file.
	* stdio-common/Makefile: Add rules to build and run tst-grouping.

2011-01-09  Ulrich Drepper  <drepper@gmail.com>

	* sysdeps/i386/bits/select.h: Don't use asm code for __FD_SET,
	__FD_CLR, and __FS_ISSET.  gcc generates better code on its own.

	* sysdeps/x86_64/bits/select.h: Mark value of __FD_SET and __FD_CLR as
	void.
	* bits/select.h: Likewise.

2011-01-08  Ulrich Drepper  <drepper@gmail.com>

	* po/ja.po: Update from translation team.

2011-01-04  David S. Miller  <davem@sunset.davemloft.net>

	[BZ #11155]
	* sysdeps/unix/sysv/linux/sparc/sparc64/fxstat.c: Use i386's
	implementation just like for lxstat, fxstatat, et al.

2010-12-27  Jim Meyering  <meyering@redhat.com>

	[BZ #12348]
	* posix/regexec.c (build_trtable): Return failure indication upon
	calloc failure.  Otherwise, re_search_internal could infloop on OOM.

2010-12-25  Ulrich Drepper  <drepper@gmail.com>

	[BZ #12201]
	* sysdeps/unix/sysv/linux/getrlimit64.c: New file.
	* sysdeps/unix/sysv/linux/setrlimit64.c: New file.
	* sysdeps/unix/sysv/linux/i386/getrlimit64.c: Use ../getrlimit64.c.
	* sysdeps/unix/sysv/linux/kernel-features.h: Define __ASSUME_PRLIMIT64.

	[BZ #12207]
	* malloc/malloc.c (do_check_malloc_state): Use fastbin macro.

	[BZ #12204]
	* string/xpg-strerror.c (__xpg_strerror_r): Return error code, not -1.
	* sysdeps/mach/xpg-strerror.c (__xpg_strerror_r): Likewise.

2010-12-15  H.J. Lu  <hongjiu.lu@intel.com>

	* config.h.in (NO_CTORS_DTORS_SECTIONS): Define.
	* configure.in: Define NO_CTORS_DTORS_SECTIONS if linker
	script has SORT_BY_INIT_PRIORITY.
	* elf/sofini.c: Remove `.ctors' and `.dtors' sections if
	NO_CTORS_DTORS_SECTIONS is defined.
	* elf/soinit.c: Likewise.
	* sysdeps/i386/init-first.c: Don't call __libc_global_ctors if
	NO_CTORS_DTORS_SECTIONS is defined.
	* sysdeps/mach/hurd/i386/init-first.c: Likewise.
	* sysdeps/mach/hurd/powerpc/init-first.c: Likewise.
	* sysdeps/sh/init-first.c: Likewise.
	* sysdeps/unix/sysv/linux/init-first.c: Likewise.

2010-12-24  Ulrich Drepper  <drepper@gmail.com>

	* stdio-common/vfprintf.c (vfprintf): If printf handlers are installed
	always use the slow path.

2010-12-15  Ryan S. Arnold  <rsa@us.ibm.com>

	* elf/Makefile: (check-execstack): Replace $(native-compile) with a
	similar rule which adds the sysdep directories to the header search in
	order to pick up the correct platform stackinfo.h.
	* elf/check-execstack.c (main): Check DEFAULT_STACK_PERMS for PF_X and
	perform test if it is, otherwise return successfully without testing.
	* elf/dl-load.c (_dl_map_object_from_fd): Source stack_flags from
	DEFAULT_STACK_PERMS define in stackinfo.h.
	* elf/dl-support.c (_dl_stack_flags): Source from DEFAULT_STACK_PERMS
	defined in stackinfo.h.
	* elf/rtld.c (_dl_starting_up): Source ._dl_stack_flags from
	DEFAULT_STACK_PERMS defined in stackinfo.h.
	* sysdeps/i386/stackinfo.h: Define DEFAULT_STACK_PERMS with PF_X.
	* sysdeps/ia64/stackinfo.h: Likewise.
	* sysdeps/s390/stackinfo.h: Likewise.
	* sysdeps/sh/stackinfo.h: Likewise.
	* sysdeps/sparc/stackinfo.h: Likewise.
	* sysdeps/x86_64/stackinfo.h: Likewise.
	* sysdeps/powerpc/stackinfo.h: Define DEFAULT_STACK_PERMS without
	PF_X for powerpc64.  Retain PF_X for powerpc32.

2010-12-19  Ulrich Drepper  <drepper@gmail.com>

	* sysdeps/unix/readdir_r.c (__READDIR_R): Compute reclen more
	accurately.
	* sysdeps/unix/sysv/linux/wordsize-64/readdir_r.c: Define
	GETDENTS_64BIT_ALIGNED.

2010-12-14  Ulrich Drepper  <dreper@gmail.com>

	* sysdeps/i386/i686/multiarch/strcmp.S: Undo accidental checkin.

2010-12-10  Andreas Schwab  <schwab@redhat.com>

	* wcsmbs/wchar.h (wcpcpy, wcpncpy): Only declare under
	_GNU_SOURCE.

	* wcsmbs/wchar.h (wcpcpy, wcpncpy): Add __restrict.
	* wcsmbs/bits/wchar2.h (__wmemmove_chk_warn, wmemmove, wmemset):
	Remove __restrict.
	(wcscpy, __wcpcpy_chk, __wcpcpy_alias, wcpcpy, wcsncpy, wcpncpy)
	(wcscat, wcsncat, __wcrtomb_chk, wcrtomb): Add __restrict.

2010-12-09  Ulrich Drepper  <drepper@gmail.com>

	[BZ #11655]
	* stdlib/msort.c (qsort_r): Make sure both phys_pages and pagesize
	are initialized.

2010-12-09  Jakub Jelinek  <jakub@redhat.com>

	* string/bits/string3.h (memmove, bcopy): Remove __restrict.

2010-12-03  Ulrich Drepper  <drepper@gmail.com>

	* po/it.po: Update from translation team.

2010-12-01  H.J. Lu  <hongjiu.lu@intel.com>

	* sysdeps/i386/i686/multiarch/strcmp-ssse3.S (STRCMP): Remove
	unused codes.

2010-11-30  Ulrich Drepper  <drepper@gmail.com>

	* sysdeps/i386/fpu/libm-test-ulps: Relax ynf(10,0.75) test expectations.

2010-11-24  Andreas Schwab  <schwab@redhat.com>

	* resolv/nss_dns/dns-host.c (getanswer_r): Don't handle ttl == 0
	specially.
	(gaih_getanswer_slice): Likewise.

2010-10-20  Jakub Jelinek  <jakub@redhat.com>

	* sysdeps/ieee754/ldbl-128/s_fmal.c (__fmal): Fix up inline asm.

2010-05-31  Petr Baudis  <pasky@suse.cz>

	[BZ #11149]
	* elf/ldconfig.c (main): Allow aux_cache_file open()ing to fail
	silently even in the chroot mode.

2010-11-22  Ulrich Drepper  <drepper@gmail.com>

	* nis/nss_compat/compat-initgroups.c (internal_getgrent_r): Optimize
	last patch a bit.  Pretty printing

2010-05-31  Petr Baudis <pasky@suse.cz>

	[BZ #10085]
	* nis/nss_compat/compat-initgroups.c (internal_getgrent_r): Fix
	initialization of skip_initgroups_dyn.

2010-11-19  Ulrich Drepper  <drepper@gmail.com>

	* sysdeps/unix/sysv/linux/i386/bits/mman.h: Define MAP_HUGETLB.
	* sysdeps/unix/sysv/linux/x86_64/bits/mman.h: Likewise.

2010-11-16  Ulrich Drepper  <drepper@gmail.com>

	* sysdeps/unix/sysv/linux/sys/swap.h (SWAP_FLAG_DISCARD): Define.

2010-11-11  Andreas Schwab  <schwab@redhat.com>

	* posix/fnmatch_loop.c (NEW_PATTERN): Fix use of alloca.
	* posix/Makefile (tests): Add $(objpfx)tst-fnmatch-mem.
	(tst-fnmatch-ENV): Set MALLOC_TRACE.
	($(objpfx)tst-fnmatch-mem): New rule.
	(generated): Add tst-fnmatch-mem and tst-fnmatch.mtrace.
	* posix/tst-fnmatch.c (main): Call mtrace.

2010-11-11  H.J. Lu  <hongjiu.lu@intel.com>

	* sysdeps/x86_64/multiarch/init-arch.c (__init_cpu_features):
	Support Intel processor model 6 and model 0x2c.

2010-11-10  Luis Machado  <luisgpm@br.ibm.com>

	* sysdeps/ieee754/ldbl-128ibm/e_sqrtl.c (__ieee754_sqrtl): Force
	  signed comparison.

2010-11-09  H.J. Lu  <hongjiu.lu@intel.com>

	[BZ #12205]
	* string/test-strncasecmp.c (check_result): New function.
	(do_one_test): Use it.
	(check1): New function.
	(test_main): Use it.
	* sysdeps/i386/i686/multiarch/strcmp.S (nibble_ashr_use_sse4_2_exit):
	Support strcasecmp and strncasecmp.

2010-11-08  Ulrich Drepper  <drepper@gmail.com>

	[BZ #12194]
	* sysdeps/i386/bits/byteswap.h: Avoid warning in __bswap_16.
	* sysdeps/x86_64/bits/byteswap.h: Likewise.

2010-11-07  H.J. Lu  <hongjiu.lu@intel.com>

	* sysdeps/x86_64/memset.S: Check USE_MULTIARCH and USE_SSE2 for
	IFUNC support.
	* sysdeps/x86_64/multiarch/Makefile (sysdep_routines): Add
	memset-x86-64.
	* sysdeps/x86_64/multiarch/bzero.S: New file.
	* sysdeps/x86_64/multiarch/cacheinfo.c: New file.
	* sysdeps/x86_64/multiarch/memset-x86-64.S: New file.
	* sysdeps/x86_64/multiarch/memset.S: New file.
	* sysdeps/x86_64/multiarch/memset_chk.S: New file.
	* sysdeps/x86_64/multiarch/init-arch.c (__init_cpu_features):
	Set bit_Prefer_SSE_for_memop for Intel processors.
	* sysdeps/x86_64/multiarch/init-arch.h (bit_Prefer_SSE_for_memop):
	Define.
	(index_Prefer_SSE_for_memop): Define.
	(HAS_PREFER_SSE_FOR_MEMOP): Define.

2010-11-04  Luis Machado  <luisgpm@br.ibm.com>

	* sysdeps/powerpc/powerpc32/power7/mempcpy.S: New file.
	* sysdeps/powerpc/powerpc64/power7/mempcpy.S: New file.

2010-11-03  H.J. Lu  <hongjiu.lu@intel.com>

	[BZ #12191]
	* sysdeps/i386/i686/cacheinfo.c (__x86_64_raw_data_cache_size): New.
	(__x86_64_raw_data_cache_size_half): Likewise.
	(__x86_64_raw_shared_cache_size): Likewise.
	(__x86_64_raw_shared_cache_size_half): Likewise.

	* sysdeps/x86_64/cacheinfo.c (__x86_64_raw_data_cache_size): New.
	(__x86_64_raw_data_cache_size_half): Likewise.
	(__x86_64_raw_shared_cache_size): Likewise.
	(__x86_64_raw_shared_cache_size_half): Likewise.
	(init_cacheinfo): Set __x86_64_raw_data_cache_size,
	__x86_64_raw_data_cache_size_half, __x86_64_raw_shared_cache_size
	and __x86_64_raw_shared_cache_size_half.  Round
	__x86_64_data_cache_size_half, __x86_64_data_cache_size
	__x86_64_shared_cache_size_half and __x86_64_shared_cache_size,
	to multiple of 256 bytes.

2010-11-03  Ulrich Drepper  <drepper@gmail.com>

	[BZ #12167]
	* sysdeps/unix/sysv/linux/ttyname.c (ttyname): Recognize new mangling
	of inacessible symlinks.  Verify result of symlink before returning it.
	* sysdeps/unix/sysv/linux/ttyname_r.c (__ttyname_r): Likewise.
	Patch mostly by Miklos Szeredi <miklos@szeredi.hu>.

2010-10-28  Erich Ritz  <erichritz@gmail.com>

	* math/math.h (isinf): Fix typo in comment.

2010-11-01  Ulrich Drepper  <drepper@gmail.com>

	* po/da.po: Update from translation team.

2010-10-26  Ulrich Drepper  <drepper@gmail.com>

	* elf/rtld.c (dl_main): Move assertion after the point where rtld map
	is added to the list.

2010-10-20  Andreas Krebbel  <Andreas.Krebbel@de.ibm.com>
	    Ulrich Drepper  <drepper@gmail.com>

	* elf/dl-object.c (_dl_new_object): Don't append the new object to
	the global list here.  Move code to...
	(_dl_add_to_namespace_list): ...here.  New function.
	* elf/rtld.c (dl_main): Invoke _dl_add_to_namespace_list.
	* sysdeps/generic/ldsodefs.h (_dl_add_to_namespace_list): Declare.
	* elf/dl-load.c (lose): Don't remove the element from the list.
	(_dl_map_object_from_fd): Invoke _dl_add_to_namespace_list.
	(_dl_map_object): Likewise.

2010-10-25  Ulrich Drepper  <drepper@gmail.com>

	[BZ #12159]
	* sysdeps/x86_64/multiarch/strchr.S: Fix propagation of search byte
	into all bytes of SSE register.
	Patch by Richard Li <richardpku@gmail.com>.

2010-10-24  Ulrich Drepper  <drepper@gmail.com>

	[BZ #12140]
	* malloc/malloc.c (_int_free): Fill correct number of bytes when
	perturbing.

2010-10-20  Michael B. Brutman  <brutman@us.ibm.com>

	* sysdeps/powerpc/dl-procinfo.c: Add support for ppca2 platform
	* sysdeps/powerpc/dl-procinfo.h: Add support for ppca2 platform
	* sysdeps/powerpc/powerpc32/a2/memcpy.S: New file.
	* sysdeps/powerpc/powerpc64/a2/memcpy.S: Likewise.
	* sysdeps/unix/sysv/linux/powerpc/powerpc32/a2/Implies: New
	submachine.
	* sysdeps/unix/sysv/linux/powerpc/powerpc64/a2/Implies: Likewise.

2010-10-22  Andreas Schwab  <schwab@redhat.com>

	* include/dlfcn.h (__RTLD_SECURE): Define.
	* elf/dl-load.c (_dl_map_object): Remove preloaded parameter.  Use
	mode & __RTLD_SECURE instead.
	(open_path): Rename preloaded parameter to secure.
	* sysdeps/generic/ldsodefs.h (_dl_map_object): Adjust declaration.
	* elf/dl-open.c (dl_open_worker): Adjust call to _dl_map_object.
	* elf/dl-deps.c (openaux): Likewise.
	* elf/rtld.c (struct map_args): Remove is_preloaded.
	(map_doit): Don't use it.
	(dl_main): Likewise.
	(do_preload): Use __RTLD_SECURE instead of is_preloaded.
	(dlmopen_doit): Add __RTLD_SECURE to mode bits.

2010-09-09  Andreas Schwab  <schwab@redhat.com>

	* Makeconfig (sysd-rules-patterns): Add rtld-%:rtld-%.
	(sysd-rules-targets): Remove duplicates.
	* elf/rtld-Rules ($(objpfx)rtld-%.os): Add pattern rules with
	rtld-%.$o dependency.

2010-10-18  Andreas Schwab  <schwab@redhat.com>

	* elf/dl-open.c (dl_open_worker): Don't expand DST here, let
	_dl_map_object do it.

2010-10-19  Ulrich Drepper  <drepper@gmail.com>

	* sysdeps/i386/bits/mathdef.h (FP_FAST_FMA): If the GCC 4.6 port has
	fast fma builtins, define the macros in the C99 standard.
	(FP_FAST_FMAF): Likewise.
	(FP_FAST_FMAL): Likewise.
	* sysdeps/x86_64/bits/mathdef.h: Likewise.

	* bits/mathdef.h: Update copyright year.
	* sysdeps/powerpc/bits/mathdef.h: Likewise.

2010-10-19  Michael Meissner  <meissner@linux.vnet.ibm.com>

	* bits/mathdef.h (FP_FAST_FMA): If the GCC 4.6 port has fast fma
	builtins, define the macros in the C99 standard.
	(FP_FAST_FMAF): Likewise.
	(FP_FAST_FMAL): Likewise.
	* sysdeps/powerpc/bits/mathdef.h (FP_FAST_FMA): Define, ppc as
	multiply/add.
	(FP_FAST_FMAF): Likewise.

2010-10-15  Jakub Jelinek  <jakub@redhat.com>

	[BZ #3268]
	* math/libm-test.inc (fma_test): Some new testcases.
	* sysdeps/ieee754/ldbl-128/s_fmal.c: New file.
	* sysdeps/ieee754/ldbl-96/s_fma.c (__fma): Fix fma with finite x and
	y and infinite z.  Do multiplication by C already in long double.
	* sysdeps/ieee754/ldbl-96/s_fmal.c: New file.
	* sysdeps/ieee754/dbl-64/s_fma.c (__fma): Fix fma with finite x and
	y and infinite z.  Do bitwise or of inexact bit into u.d.
	* sysdeps/ieee754/ldbl-64-128/s_fmal.c: New file.
	* sysdeps/i386/fpu/s_fmaf.S: Removed.
	* sysdeps/i386/fpu/s_fma.S: Removed.
	* sysdeps/i386/fpu/s_fmal.S: Removed.

2010-10-16  Jakub Jelinek  <jakub@redhat.com>

	[BZ #3268]
	* math/libm-test.inc (fma_test): Add IEEE quad long double fmal tests.
	* sysdeps/ieee754/ldbl-128/s_fmal.c (__fmal): Ensure a1 + u.d
	computation is not scheduled after fetestexcept.  Fix value
	of minimum denormal long double.

2010-10-14  Jakub Jelinek  <jakub@redhat.com>

	[BZ #3268]
	* math/libm-test.inc (fma_test): Add some more tests.
	* sysdeps/ieee754/dbl-64/s_fma.c (__fma): Handle underflows
	correctly.

2010-10-15  Andreas Schwab  <schwab@redhat.com>

	* scripts/data/localplt-s390-linux-gnu.data: New file.
	* scripts/data/localplt-s390x-linux-gnu.data: New file.

2010-10-13  Jakub Jelinek  <jakub@redhat.com>

	[BZ #3268]
	* math/libm-test.inc (fma_test): Some more fmaf and fma tests.
	* sysdeps/i386/i686/multiarch/s_fma.c: Include ldbl-96 version
	instead of dbl-64.
	* sysdeps/i386/fpu/bits/mathinline.h (fma, fmaf, fmal): Remove
	inlines.
	* sysdeps/ieee754/ldbl-96/s_fma.c: New file.
	* sysdeps/ieee754/dbl-64/s_fma.c (__fma): Fix exponent adjustment
	if one of x and y is very large and the other is subnormal.
	* sysdeps/s390/fpu/s_fmaf.c: New file.
	* sysdeps/s390/fpu/s_fma.c: New file.
	* sysdeps/powerpc/fpu/s_fmaf.S: New file.
	* sysdeps/powerpc/fpu/s_fma.S: New file.
	* sysdeps/powerpc/powerpc32/fpu/s_fma.S: New file.
	* sysdeps/powerpc/powerpc64/fpu/s_fma.S: New file.
	* sysdeps/unix/sysv/linux/s390/fpu/s_fma.c: New file.

2010-10-12  Jakub Jelinek  <jakub@redhat.com>

	[BZ #3268]
	* math/libm-test.inc (fma_test): Add some more fmaf tests, add
	fma tests.
	* sysdeps/ieee754/dbl-64/s_fmaf.c (__fmaf): Fix Inf/Nan check.
	* sysdeps/ieee754/dbl-64/s_fma.c: New file.
	* sysdeps/i386/i686/multiarch/s_fma.c: Include
	sysdeps/ieee754/dbl-64/s_fma.c instead of math/s_fma.c.
	* sysdeps/x86_64/multiarch/s_fma.c: Likewise.
	* sysdeps/ieee754/ldbl-opt/s_fma.c: Likewise.
	* sysdeps/ieee754/ldbl-128/s_fma.c: New file.

2010-10-12  Ulrich Drepper  <drepper@redhat.com>

	[BZ #12078]
	* posix/regcomp.c (parse_branch): One more memory leak plugged.
	* posix/bug-regex31.input: Add test case.

2010-10-11  Ulrich Drepper  <drepper@gmail.com>

	* posix/bug-regex31.c: Rewrite to run multiple tests from stdin.
	* posix/bug-regex31.input: New file.

	[BZ #12078]
	* posix/regcomp.c (parse_branch): Free memory when allocation failed.
	(parse_sub_exp): Fix last change, use postorder.

	* posix/bug-regex31.c: New file.
	* posix/Makefile: Add rules to build and run bug-regex31.

	* posix/regcomp.c (parse_bracket_exp): Add missing re_free calls.

	[BZ #12078]
	* posix/regcomp.c (parse_sub_exp): Free tree data when it is not used.

	[BZ #12108]
	* stdio-common/psiginfo.c (psiginfo): Don't expext SIGRTMIN..SIGRTMAX
	to have entries in sys_siglist.

	[BZ #12093]
	* sysdeps/unix/sysv/linux/check_pf.c (__check_pf): ->ifa_addr might
	be NULL.

2010-10-07  Jakub Jelinek  <jakub@redhat.com>

	[BZ #3268]
	* math/libm-test.inc (fma_test): Add 2 fmaf tests.
	* sysdeps/ieee754/dbl-64/s_fmaf.c: New file.
	* sysdeps/i386/i686/multiarch/s_fmaf.c: Include
	sysdeps/ieee754/dbl-64/s_fmaf.c instead of math/s_fmaf.c.
	* sysdeps/x86_64/multiarch/s_fmaf.c: Likewise.
	* include/fenv.h (feupdateenv, fetestexcept): Add libm_hidden_proto.
	* math/feupdateenv.c (feupdateenv): Add libm_hidden_ver.
	* sysdeps/i386/fpu/feupdateenv.c (feupdateenv): Likewise.
	* sysdeps/powerpc/fpu/feupdateenv.c (feupdateenv): Likewise.
	* sysdeps/x86_64/fpu/feupdateenv.c (feupdateenv): Likewise.
	* sysdeps/sparc/fpu/feupdateenv.c (feupdateenv): Likewise.
	* sysdeps/ia64/fpu/feupdateenv.c (feupdateenv): Add libm_hidden_def.
	* sysdeps/s390/fpu/feupdateenv.c (feupdateenv): Likewise.
	* math/ftestexcept.c (fetestexcept): Likewise.
	* sysdeps/ia64/fpu/ftestexcept.c (fetestexcept): Likewise.
	* sysdeps/i386/fpu/ftestexcept.c (fetestexcept): Likewise.
	* sysdeps/s390/fpu/ftestexcept.c (fetestexcept): Likewise.
	* sysdeps/powerpc/fpu/ftestexcept.c (fetestexcept): Likewise.
	* sysdeps/x86_64/fpu/ftestexcept.c (fetestexcept): Likewise.
	* sysdeps/sparc/fpu/ftestexcept.c (fetestexcept): Likewise.
	* sysdeps/sh/sh4/fpu/ftestexcept.c (fetestexcept): Likewise.

2010-10-11  Ulrich Drepper  <drepper@gmail.com>

	[BZ #12107]
	* stdio-common/psiginfo.c (psiginfo): Terminate all strings with
	newline.

2010-10-06  Ulrich Drepper  <drepper@gmail.com>

	* string/bug-strstr1.c: New file.
	* string/Makefile: Add rules to build and run bug-strstr1.

2010-10-05  Eric Blake  <eblake@redhat.com>

	[BZ #12092]
	* string/str-two-way.h (two_way_long_needle): Always clear memory
	when skipping input due to the shift table.

2010-10-03  Ulrich Drepper  <drepper@gmail.com>

	[BZ #12005]
	* malloc/mcheck.c: Handle large requests.

	[BZ #12077]
	* sysdeps/x86_64/strcmp.S: Fix handling of remaining bytes in buffer
	for strncmp and strncasecmp.
	* string/stratcliff.c: Add tests for strcmp and strncmp.
	* wcsmbs/wcsatcliff.c: Adjust for stratcliff change.

2010-09-28  Nobuhiro Iwamatsu  <iwamatsu@nigauri.org>

	* sysdeps/sh/sh4/fpu/fpu_control.h: Add 'extern "C"' protection to
	__set_fpscr.

2010-09-30  Andreas Jaeger  <aj@suse.de>

	* sysdeps/unix/sysv/linux_fsinfo.h (BTRFS_SUPER_MAGIC): Define.
	(CGROUP_SUPER_MAGIC): Define.
	* sysdeps/unix/sysv/linux/internal_statvfs.c (__statvfs_getflags):
	Handle btrfs and cgroup file systems.
	* sysdeps/unix/sysv/linux/pathconf.c (__statfs_filesize_max):
	Likewise.

2010-09-27  Luis Machado  <luisgpm@br.ibm.com>

	* sysdeps/powerpc/powerpc32/rtld-memset.c: New file.
	* sysdeps/powerpc/powerpc64/rtld-memset.c: New file.

2010-09-29  Andreas Krebbel  <Andreas.Krebbel@de.ibm.com>

	[BZ #12067]
	* sysdeps/s390/s390-32/elf/start.S: Fix address calculation when
	trying to locate the ELF header.

2010-09-27  Andreas Schwab  <schwab@redhat.com>

	[BZ #11611]
	* sysdeps/unix/sysv/linux/internal_statvfs.c (INTERNAL_STATVFS):
	Mask out sign-bit copies when constructing f_fsid.

2010-09-27  Andreas Schwab  <schwab@redhat.com>

	* include/link.h (struct link_map): Add l_free_initfini.
	* elf/dl-deps.c (_dl_map_object_deps): Set it when assigning
	l_initfini.
	* elf/rtld.c (dl_main): Clear it on all objects loaded on startup.
	* elf/dl-libc.c (free_mem): Free l_initfini if l_free_initfini is
	set.

	[BZ #11561]
	* posix/regcomp.c (parse_bracket_exp): When looking up collating
	elements compare against the byte sequence of it, not its name.

	[BZ #6530]
	* stdio-common/vfprintf.c (process_string_arg): Revert 2000-07-22
	change.

	* nss/nss_files/files-XXX.c (internal_getent): Declare linebuflen
	as size_t.

	* sysdeps/i386/i686/multiarch/strspn.S (ENTRY): Add missing
	backslash.

2010-09-24  Petr Baudis <pasky@suse.cz>

	* debug/stack_chk_fail_local.c: Add missing licence exception.
	* debug/warning-nop.c: Likewise.

2010-09-15  Joseph Myers  <joseph@codesourcery.com>

	* sysdeps/unix/sysv/linux/getdents.c (__GETDENTS): When
	implementing getdents64 using getdents syscall, set d_type if
	__ASSUME_GETDENTS32_D_TYPE.

2010-09-16  Andreas Schwab  <schwab@redhat.com>

	* elf/dl-close.c (free_slotinfo, free_mem): Move to...
	* elf/dl-libc.c (free_slotinfo, free_mem): ... here.

2010-09-21  Ulrich Drepper  <drepper@redhat.com>

	[BZ #12037]
	* posix/unistd.h: Undo change of feature selection for ftruncate from
	2010-01-11.

2010-09-20  Ulrich Drepper  <drepper@redhat.com>

	* sysdeps/x86_64/strcmp.S: Fix another typo in x86-64 strncasecmp limit
	detection.

2010-09-20  Andreas Schwab  <schwab@redhat.com>

	* sysdeps/unix/sysv/linux/sparc/sparc32/syscalls.list: Add
	fanotify_mark.
	* sysdeps/unix/sysv/linux/s390/s390-32/syscalls.list: Likewise.

2010-09-14  Andreas Schwab  <schwab@redhat.com>

	* sysdeps/s390/s390-32/__longjmp.c (__longjmp): Define register
	variables after CHECK_SP call.
	* sysdeps/s390/s390-64/__longjmp.c (__longjmp): Likewise.

2010-09-13  Andreas Schwab  <schwab@redhat.com>
	    Ulrich Drepper  <drepper@redhat.com>

	* elf/rtld.c (dl_main): Set GLRO(dl_init_all_dirs) just before
	re-relocationg ld.so.
	* elf/dl-support.c (_dl_non_dynamic_init): And here after the
	_dl_init_paths call.
	* elf/dl-load.c (_dl_init_paths).  Don't set GLRO(dl_init_all_dirs)
	here anymore.

2010-09-14  Ulrich Drepper  <drepper@redhat.com>

	* resolv/res_init.c (__res_vinit): Count the default server we added.

2010-09-08  Chung-Lin Tang  <cltang@codesourcery.com>
	    Ulrich Drepper  <drepper@redhat.com>

	[BZ #11968]
	* sysdeps/unix/sysv/linux/x86_64/____longjmp_chk.S
	(____longjmp_chk): Use %ebx for saving value across system call.
	Add unwind info.

2010-09-06  Andreas Schwab  <schwab@redhat.com>

	* manual/Makefile: Don't mix pattern rules with normal rules.

2010-09-05  Andreas Schwab  <schwab@linux-m68k.org>

	* debug/vdprintf_chk.c (__vdprintf_chk): Remove undefined
	operation.
	* libio/iofdopen.c (_IO_new_fdopen): Likewise.
	* libio/iofopncook.c (_IO_cookie_init): Likewise.
	* libio/iovdprintf.c (_IO_vdprintf): Likewise.
	* libio/oldiofdopen.c (_IO_old_fdopen): Likewise.
	* sysdeps/powerpc/powerpc64/dl-machine.h (elf_machine_rela):
	Likewise.

2010-09-04  Ulrich Drepper  <drepper@redhat.com>

	[BZ #11979]
	* iconvdata/gconv-modules: Remove EBCDIC-CP-AR2 alias from
	IBM-930, IBM-933, IBM-935, IBM-937, and IBM-939.

2010-09-02  Ulrich Drepper  <drepper@redhat.com>

	* sysdeps/x86_64/add_n.S: Update from GMP 5.0.1.
	* sysdeps/x86_64/addmul_1.S: Likewise.
	* sysdeps/x86_64/lshift.S: Likewise.
	* sysdeps/x86_64/mul_1.S: Likewise.
	* sysdeps/x86_64/rshift.S: Likewise.
	* sysdeps/x86_64/sub_n.S: Likewise.
	* sysdeps/x86_64/submul_1.S: Likewise.

2010-09-01  Samuel Thibault  <samuel.thibault@ens-lyon.org>

	This aligns bits/sched.h onto sysdeps/unix/sysv/linux/bits/sched.h:
	Define __sched_param instead of SCHED_* and sched_param when
	<bits/sched.h> is included with __need_schedparam defined.
	* bits/sched.h [__need_schedparam]
	(SCHED_OTHER, SCHED_FIFO, SCHED_RR, sched_param): Do not define.
	[!__defined_schedparam && (__need_schedparam || _SCHED_H)]
	(__defined_schedparam): Define to 1.
	(__sched_param): New structure, identical to sched_param.
	(__need_schedparam): Undefine.

2010-08-31  Mike Frysinger  <vapier@gentoo.org>

	* sysdeps/unix/sysv/linux/sparc/sys/epoll.h (epoll_create2): Delete.
	(epoll_create1): Declare.

	* sysdeps/unix/sysv/linux/x86_64/sys/epoll.h: Fix typo.

2010-08-31  Andreas Schwab  <schwab@redhat.com>

	[BZ #7066]
	* stdlib/strtod_l.c (____STRTOF_INTERNAL): Fix array overflow when
	shifting retval into place.

2010-09-01  Ulrich Drepper  <drepper@redhat.com>

	* nis/rpcsvc/nis.h: Update copyright notice.
	* nis/rpcsvc/nis.x: Likewise.
	* nis/rpcsvc/nis_callback.h: Likewise.
	* nis/rpcsvc/nis_callback.x: Likewise.
	* nis/rpcsvc/nis_object.x: Likewise.
	* nis/rpcsvc/nis_tags.h: Likewise.
	* nis/rpcsvc/yp.h: Likewise.
	* nis/rpcsvc/yp.x: Likewise.
	* nis/rpcsvc/ypupd.h: Likewise.
	* nis/yp_xdr.c: Likewise.
	* nis/ypupdate_xdr.c: Likewise.

	* sunrpc/pm_getport.c (__libc_rpc_getport): New function.  This is
	mainly the body of pmap_getport.  Add parameters to specify timeouts.
	(pmap_getport): Use __libc_rpc_getport.
	* sunrpc/Versions: Export __libc_rpc_getport with GLIBC_PRIVATE.
	* include/rpc/pmap_clnt.h: Declare __libc_rpc_getport.
	* nis/nis_findserv.c: Remove pmap_getport copy. Use __libc_rpc_getport.

2010-08-31  Andreas Schwab  <schwab@linux-m68k.org>

	* sysdeps/unix/sysv/linux/powerpc/powerpc32/syscalls.list: Add
	fanotify_mark.

2010-08-27  Roland McGrath  <roland@redhat.com>

	* sysdeps/i386/i686/multiarch/Makefile
	(CFLAGS-varshift.c): New variable.

2010-08-27  Ulrich Drepper  <drepper@redhat.com>

	* sysdeps/i386/i686/multiarch/varshift.S: File removed.
	* sysdeps/i386/i686/multiarch/varshift.c: New file.

	* sysdeps/x86_64/multiarch/strlen-no-bsf.S: Move to .text.slow section.

	* sysdeps/x86_64/strlen.S: Minimal code improvement.

2010-08-26  H.J. Lu  <hongjiu.lu@intel.com>

	* sysdeps/x86_64/strlen.S: Unroll the loop.
	* sysdeps/x86_64/multiarch/Makefile (sysdep_routines): Add
	strlen-sse2 strlen-sse2-bsf.
	* sysdeps/x86_64/multiarch/strlen.S ((strlen): Return
	__strlen_no_bsf if bit_Slow_BSF is set.
	(__strlen_sse42): Removed.
	* sysdeps/x86_64/multiarch/strlen-no-bsf.S: New file.
	* sysdeps/x86_64/multiarch/strlen-sse4.S: New file.

2010-08-25  Roland McGrath  <roland@redhat.com>

	* sysdeps/x86_64/multiarch/varshift.S: File removed.
	* sysdeps/x86_64/multiarch/varshift.c: New file.
	* sysdeps/x86_64/multiarch/Makefile (CFLAGS-varshift.c): New variable.
	* sysdeps/x86_64/multiarch/varshift.h: Clean up decls, fix a cast.
	* sysdeps/x86_64/multiarch/memmove.c: Move decls around.
	* sysdeps/x86_64/multiarch/memmove_chk.c: Likewise.

2010-08-25  H.J. Lu  <hongjiu.lu@intel.com>

	* sysdeps/i386/i686/multiarch/Makefile (sysdep_routines): Add
	strlen-sse2 strlen-sse2-bsf.
	* sysdeps/i386/i686/multiarch/strlen.S (strlen): Return
	__strlen_sse2_bsf if bit_Slow_BSF is unset.
	(__strlen_sse2): Removed.
	* sysdeps/i386/i686/multiarch/strlen-sse2-bsf.S: New file.
	* sysdeps/i386/i686/multiarch/strlen-sse2.S: New file.
	* sysdeps/x86_64/multiarch/init-arch.c (__init_cpu_features): Set
	bit_Slow_BSF for Atom.
	* sysdeps/x86_64/multiarch/init-arch.h (bit_Slow_BSF): Define.
	(index_Slow_BSF): Define.
	(HAS_SLOW_BSF): Define.

2010-08-25  Ulrich Drepper  <drepper@redhat.com>

	[BZ #10851]
	* resolv/res_init.c (__res_vinit): When no server address at all
	is given default to loopback.

2010-08-24  Roland McGrath  <roland@redhat.com>

	* configure.in: Remove config-name.h generation.
	* configure: Regenerated.
	* config-name.in: File removed.
	* scripts/config-uname.sh: New file.
	* posix/Makefile (uname.c): Depend on $(objdir)config-name.h.
	($(objdir)config-name.h): New target.

	* sunrpc/rpc_parse.h: Avoid nested comment.

2010-08-24  Richard Henderson  <rth@redhat.com>
	    Ulrich Drepper  <drepper@redhat.com>
	    H.J. Lu  <hongjiu.lu@intel.com>

	* sysdeps/i386/i686/multiarch/Makefile (sysdep_routines): Add varshift.
	* sysdeps/x86_64/multiarch/Makefile (sysdep_routines): Likewise.
	* sysdeps/x86_64/multiarch/strcspn-c.c: Include "varshift.h".
	Replace _mm_srli_si128 with __m128i_shift_right.  Replace
	_mm_alignr_epi8 with _mm_loadu_si128.
	* sysdeps/x86_64/multiarch/strspn-c.c: Likewise.
	* sysdeps/x86_64/multiarch/strstr.c: Include "varshift.h".
	(__m128i_shift_right): Removed.
	* sysdeps/i386/i686/multiarch/varshift.h: New file.
	* sysdeps/i386/i686/multiarch/varshift.S: New file.
	* sysdeps/x86_64/multiarch/varshift.h: New file.
	* sysdeps/x86_64/multiarch/varshift.S: New file.

2010-08-21  Mike Frysinger  <vapier@gentoo.org>

	* configure.in: Move assembler checks to before sysdep dir checking.

2010-08-20  Petr Baudis  <pasky@suse.cz>

	* LICENSES: Sync the sunrpc license.

2010-08-19  Ulrich Drepper  <drepper@redhat.com>

	* sunrpc/auth_des.c: Update copyright notice once again.
	* sunrpc/auth_none.c: Likewise.
	* sunrpc/auth_unix.c: Likewise.
	* sunrpc/authdes_prot.c: Likewise.
	* sunrpc/authuxprot.c: Likewise.
	* sunrpc/bindrsvprt.c: Likewise.
	* sunrpc/clnt_gen.c: Likewise.
	* sunrpc/clnt_perr.c: Likewise.
	* sunrpc/clnt_raw.c: Likewise.
	* sunrpc/clnt_simp.c: Likewise.
	* sunrpc/clnt_tcp.c: Likewise.
	* sunrpc/clnt_udp.c: Likewise.
	* sunrpc/clnt_unix.c: Likewise.
	* sunrpc/des_crypt.c: Likewise.
	* sunrpc/des_soft.c: Likewise.
	* sunrpc/get_myaddr.c: Likewise.
	* sunrpc/getrpcport.c: Likewise.
	* sunrpc/key_call.c: Likewise.
	* sunrpc/key_prot.c: Likewise.
	* sunrpc/openchild.c: Likewise.
	* sunrpc/pm_getmaps.c: Likewise.
	* sunrpc/pm_getport.c: Likewise.
	* sunrpc/pmap_clnt.c: Likewise.
	* sunrpc/pmap_prot.c: Likewise.
	* sunrpc/pmap_prot2.c: Likewise.
	* sunrpc/pmap_rmt.c: Likewise.
	* sunrpc/rpc/auth.h: Likewise.
	* sunrpc/rpc/auth_unix.h: Likewise.
	* sunrpc/rpc/clnt.h: Likewise.
	* sunrpc/rpc/des_crypt.h: Likewise.
	* sunrpc/rpc/key_prot.h: Likewise.
	* sunrpc/rpc/netdb.h: Likewise.
	* sunrpc/rpc/pmap_clnt.h: Likewise.
	* sunrpc/rpc/pmap_prot.h: Likewise.
	* sunrpc/rpc/pmap_rmt.h: Likewise.
	* sunrpc/rpc/rpc.h: Likewise.
	* sunrpc/rpc/rpc_des.h: Likewise.
	* sunrpc/rpc/rpc_msg.h: Likewise.
	* sunrpc/rpc/svc.h: Likewise.
	* sunrpc/rpc/svc_auth.h: Likewise.
	* sunrpc/rpc/types.h: Likewise.
	* sunrpc/rpc/xdr.h: Likewise.
	* sunrpc/rpc_clntout.c: Likewise.
	* sunrpc/rpc_cmsg.c: Likewise.
	* sunrpc/rpc_common.c: Likewise.
	* sunrpc/rpc_cout.c: Likewise.
	* sunrpc/rpc_dtable.c: Likewise.
	* sunrpc/rpc_hout.c: Likewise.
	* sunrpc/rpc_main.c: Likewise.
	* sunrpc/rpc_parse.c: Likewise.
	* sunrpc/rpc_parse.h: Likewise.
	* sunrpc/rpc_prot.c: Likewise.
	* sunrpc/rpc_sample.c: Likewise.
	* sunrpc/rpc_scan.c: Likewise.
	* sunrpc/rpc_scan.h: Likewise.
	* sunrpc/rpc_svcout.c: Likewise.
	* sunrpc/rpc_tblout.c: Likewise.
	* sunrpc/rpc_util.c: Likewise.
	* sunrpc/rpc_util.h: Likewise.
	* sunrpc/rpcinfo.c: Likewise.
	* sunrpc/rpcsvc/bootparam_prot.x: Likewise.
	* sunrpc/rpcsvc/key_prot.x: Likewise.
	* sunrpc/rpcsvc/klm_prot.x: Likewise.
	* sunrpc/rpcsvc/mount.x: Likewise.
	* sunrpc/rpcsvc/nfs_prot.x: Likewise.
	* sunrpc/rpcsvc/nlm_prot.x: Likewise.
	* sunrpc/rpcsvc/rex.x: Likewise.
	* sunrpc/rpcsvc/rstat.x: Likewise.
	* sunrpc/rpcsvc/rusers.x: Likewise.
	* sunrpc/rpcsvc/sm_inter.x: Likewise.
	* sunrpc/rpcsvc/spray.x: Likewise.
	* sunrpc/rpcsvc/yppasswd.x: Likewise.
	* sunrpc/rtime.c: Likewise.
	* sunrpc/svc.c: Likewise.
	* sunrpc/svc_auth.c: Likewise.
	* sunrpc/svc_authux.c: Likewise.
	* sunrpc/svc_raw.c: Likewise.
	* sunrpc/svc_run.c: Likewise.
	* sunrpc/svc_simple.c: Likewise.
	* sunrpc/svc_tcp.c: Likewise.
	* sunrpc/svc_udp.c: Likewise.
	* sunrpc/svc_unix.c: Likewise.
	* sunrpc/svcauth_des.c: Likewise.
	* sunrpc/xcrypt.c: Likewise.
	* sunrpc/xdr.c: Likewise.
	* sunrpc/xdr_array.c: Likewise.
	* sunrpc/xdr_float.c: Likewise.
	* sunrpc/xdr_mem.c: Likewise.
	* sunrpc/xdr_rec.c: Likewise.
	* sunrpc/xdr_ref.c: Likewise.
	* sunrpc/xdr_sizeof.c: Likewise.
	* sunrpc/xdr_stdio.c: Likewise.

	* sysdeps/x86_64/multiarch/strcmp.S: Fix two typos in strncasecmp
	handling.

2010-08-19  Andreas Schwab  <schwab@redhat.com>

	* sysdeps/i386/i686/multiarch/strspn.S [!SHARED]: Fix SSE4.2 check.

2010-08-19  Luis Machado  <luisgpm@br.ibm.com>

	* sysdeps/powerpc/powerpc32/power7/memchr.S: New file.
	* sysdeps/powerpc/powerpc32/power7/memrchr.S: New file.
	* sysdeps/powerpc/powerpc32/power7/rawmemchr.S: New file.
	* sysdeps/powerpc/powerpc32/power7/strchr.S: New file.
	* sysdeps/powerpc/powerpc32/power7/strchrnul.S: New file.
	* sysdeps/powerpc/powerpc32/power7/strlen.S: New file.
	* sysdeps/powerpc/powerpc32/power7/strnlen.S: New file.
	* sysdeps/powerpc/powerpc64/power7/memchr.S: New file.
	* sysdeps/powerpc/powerpc64/power7/memrchr.S: New file.
	* sysdeps/powerpc/powerpc64/power7/rawmemchr.S: New file.
	* sysdeps/powerpc/powerpc64/power7/strchr.S: New file.
	* sysdeps/powerpc/powerpc64/power7/strchrnul.S: New file.
	* sysdeps/powerpc/powerpc64/power7/strlen.S: New file.
	* sysdeps/powerpc/powerpc64/power7/strnlen.S: New file.

2010-07-26  Anton Blanchard  <anton@samba.org>

	* malloc/malloc.c (sYSTRIm): Replace divide and multiply with mask.
	* malloc/arena.c (heap_trim): Likewise.

2010-08-16  Ulrich Drepper  <drepper@redhat.com>

	* sysdeps/unix/sysv/linux/syscalls.list: Add entry for fanotify_init
	here.  Not...
	* sysdeps/unix/sysv/linux/wordsize-64/syscalls.list: ...here...
	* sysdeps/unix/sysv/linux/i386/syscalls.list: ... orhere.

2010-08-12  H.J. Lu  <hongjiu.lu@intel.com>

	* sysdeps/i386/elf/Makefile: New file.

2010-08-14  Andreas Schwab  <schwab@linux-m68k.org>

	* sysdeps/unix/sysv/linux/sys/fanotify.h: Remove third argument
	from fanotify_init.
	* sysdeps/unix/sysv/linux/i386/syscalls.list: Likewise.
	* sysdeps/unix/sysv/linux/wordsize-64/syscalls.list: Likewise.

2010-08-15  Ulrich Drepper  <drepper@redhat.com>

	* sysdeps/x86_64/strcmp.S: Use correct register for fourth parameter
	of strncasecmp_l.
	* sysdeps/multiarch/strcmp.S: Likewise.

2010-08-14  Ulrich Drepper  <drepper@redhat.com>

	* sysdeps/x86_64/Makefile [subdir=string] (sysdep_routines): Add
	strncase_l-nonascii.
	* sysdeps/x86_64/multiarch/Makefile [subdir=string] (sysdep_routines):
	Add strncase_l-ssse3.
	* sysdeps/x86_64/multiarch/strcmp.S: Prepare for use as strncasecmp.
	* sysdeps/x86_64/strcmp.S: Likewise.
	* sysdeps/x86_64/multiarch/strncase_l-ssse3.S: New file.
	* sysdeps/x86_64/multiarch/strncase_l.S: New file.
	* sysdeps/x86_64/strncase.S: New file.
	* sysdeps/x86_64/strncase_l-nonascii.c: New file.
	* sysdeps/x86_64/strncase_l.S: New file.
	* string/Makefile (strop-tests): Add strncasecmp.
	* string/test-strncasecmp.c: New file.

	* sysdeps/x86_64/strcasecmp_l-nonascii.c: Add prototype to avoid
	warning.

	* sysdeps/x86_64/strcmp.S: Move definition of NO_NOLOCALE_ALIAS to...
	* sysdeps/x86_64/multiarch/strcasecmp_l-ssse3.S: ... here.

2010-08-14  Andreas Schwab  <schwab@linux-m68k.org>

	* sysdeps/unix/sysv/linux/prlimit.c: Make it compile.

2010-08-12  Ulrich Drepper  <drepper@redhat.com>

	* sysdeps/unix/sysv/linux/bits/termios.h: Define EXTPROC.
	* sysdeps/unix/sysv/linux/powerpc/bits/termios.h: Likewise.
	* sysdeps/unix/sysv/linux/sparc/bits/termios.h: Likewise.

2010-05-01  Alan Modra  <amodra@gmail.com>

	* sysdeps/powerpc/powerpc32/power4/memcmp.S: Correct cfi for r24.
	* sysdeps/powerpc/powerpc64/bsd-_setjmp.S: Move contents..
	* sysdeps/powerpc/powerpc64/bsd-setjmp.S: ..and these too..
	* sysdeps/powerpc/powerpc64/setjmp.S: ..to here..
	* sysdeps/powerpc/powerpc64/setjmp-common.S: ..and here, with some
	tidying.  Don't tail-call __sigjmp_save for static lib.
	* sysdeps/powerpc/powerpc64/sysdep.h (SAVE_ARG, REST_ARG): Correct
	save location.
	(CFI_SAVE_ARG, CFI_REST_ARG): New macros.
	(CALL_MCOUNT): Add eh info, and nop after bl.
	(TAIL_CALL_SYSCALL_ERROR): New macro.
	(PSEUDO_RET): Use it.
	* sysdeps/powerpc/powerpc64/dl-trampoline.S (_dl_runtime_resolve):
	Correct save location of integer regs and cr.
	(_dl_profile_resolve): Correct cr save location.  Delete nops
	after bl when SHARED.  Reduce cfi size a little by better
	placement of cfi directives.
	* sysdeps/powerpc/powerpc64/fpu/s_copysign.S (__copysign): Don't
	make a stack frame.  Instead use parm save area as a temp.
	* sysdeps/unix/sysv/linux/powerpc/powerpc64/brk.S (__brk): Don't
	make a stack frame.  Use TAIL_CALL_SYSCALL_ERROR.
	* sysdeps/unix/sysv/linux/powerpc/powerpc64/clone.S (__clone):
	Don't make a stack frame for parent, use parm save area.
	Increase child stack frame to 112 bytes.  Don't save unused reg,
	and adjust reg usage.  Set up cfi on error recovery and
	epilogue of parent, and use TAIL_CALL_SYSCALL_ERROR, PSEUDO_RET.
	* sysdeps/unix/sysv/linux/powerpc/powerpc64/makecontext.S
	(__makecontext): Add dummy nop after jump to exit.
	* sysdeps/unix/sysv/linux/powerpc/powerpc64/socket.S (__socket):
	Use correct parm save area and cr save, reduce stack frame.
	Correct cfi for possible PSEUDO_RET frame setup.
	* sysdeps/unix/sysv/linux/powerpc/powerpc64/vfork.S (__vfork):
	Branch to local label emitted by PSEUDO_RET rather than
	__syscall_error.

2010-08-12  Andreas Schwab  <schwab@redhat.com>

	[BZ #11904]
	* locale/programs/locale.c (print_assignment): New function.
	(show_locale_vars): Use it.

2010-08-11  Ulrich Drepper  <drepper@redhat.com>

	* sysdeps/unix/sysv/linux/bits/statfs.h (struct statfs): Add f_flags
	field.
	(struct statfs64): Likewise.
	(_STATFS_F_FLAGS): Define.
	* sysdeps/unix/sysv/linux/s390/bits/statfs.h: Likewise.
	* sysdeps/unix/sysv/linux/internal_statvfs.c (__statvfs_getflags):
	Don't define if __ASSUME_STATFS_F_FLAGS is defined.
	(ST_VALID): Define locally.
	(INTERNAL_STATVFS): If f_flags has ST_VALID set don't call
	__statvfs_getflags, use the provided value.
	* sysdeps/unix/sysv/linux/kernel-features.h: Define
	__ASSUME_STATFS_F_FLAGS.

	* sysdeps/unix/sysv/linux/sys/inotify.h (IN_EXCL_UNLINK): Define.

	* sysdeps/unix/sysv/linux/Makefile [subdir=misc] (sysdep_headers):
	Add sys/fanotify.h.
	* sysdeps/unix/sysv/linux/Versions [libc]: Export fanotify_init and
	fanotify_mask for GLIBC_2.13.
	* sysdeps/unix/sysv/linux/i386/syscalls.list: Add entries for
	fanotify_init and fanotify_mark.
	* sysdeps/unix/sysv/linux/wordsize-64/syscalls.list: Likewise.
	* sysdeps/unix/sysv/linux/sys/fanotify.h: New file.

	* sysdeps/unix/sysv/linux/Makefile [subdir=misc] (sysdep_routines):
	Add prlimit.
	* sysdeps/unix/sysv/linux/Versions [libc]: Export prlimit and
	prlimit64 for GLIBC_2.13.
	* sysdeps/unix/sysv/linux/bits/resource.h: Declare prlimit and
	prlimit64.
	* sysdeps/unix/sysv/linux/i386/syscalls.list: Add entry for prlimit64
	syscall.
	* sysdeps/unix/sysv/linux/powerpc/powerpc32/syscalls.list: Likewise.
	* sysdeps/unix/sysv/linux/s390/s390-32/syscalls.list: Likewise.
	* sysdeps/unix/sysv/linux/sh/syscalls.list: Likewise.
	* sysdeps/unix/sysv/linux/sparc/sparc32/syscalls.lis: Likewise.
	* sysdeps/unix/sysv/linux/wordsize-64/syscalls.list: Likewise.  Also
	add prlimit alias.
	* sysdeps/unix/sysv/linux/prlimit.c: New file.

	[BZ #11903]
	* sysdeps/generic/netinet/ip.h (IPTOS_CLASS): Fix definition.
	Patch by Evgeni Bikov <bikovevg@iitp.ru>.

	* nss/Makefile: Add rules to build and run tst-nss-test1.
	* shlib-versions: Add entry for libnss_test1.
	* nss/nss_test1.c: New file.
	* nss/tst-nss-test1.c: New file.

	* nss/nsswitch.c (__nss_database_custom): Define new variable.
	(__nss_configure_lookup): Set appropriate entry in
	__nss_configure_lookup to true.
	* nss/nsswitch.h: Define enum with indeces of databases in
	databases and __nss_database_custom arrays.  Declare
	__nss_database_custom.
	* grp/initgroups.c (internal_getgrouplist): Use __nss_database_custom
	to avoid using nscd when custom rules are installed.
	* nss/getXXbyYY_r.c: Likewise.
	* sysdeps/posix/getaddrinfo.c (gaih_inet): Likewise.

	* nss/nss_files/files-parse.c: Whitespace fixes.

2010-08-09  Ulrich Drepper  <drepper@redhat.com>

	[BZ #11883]
	* posix/fnmatch.c: Keep track of alloca use and fall back on malloc.
	* posix/fnmatch_loop.c: Likewise.

2010-07-17  Andi Kleen  <ak@linux.intel.com>

	* sysdeps/i386/i386-mcount.S (__fentry__): Define.
	* sysdeps/x86_64/_mcount.S (__fentry__): Define.
	* stdlib/Versions (__fentry__): Add for GLIBC 2.13
	* Versions.def [GLIBC_2.13]: Add.

2010-08-06  Ulrich Drepper  <drepper@redhat.com>

	* sysdeps/unix/sysv/linux/getlogin_r.c (__getlogin_r_loginuid):
	Also fail if tpwd after pwuid call is NULL.

2010-07-31  Samuel Thibault  <samuel.thibault@ens-lyon.org>

	* hurd/hurdselect.c (_hurd_select): Round timeout up instead of down
	when converting to ms.

2010-06-06  Samuel Thibault  <samuel.thibault@ens-lyon.org>

	* sysdeps/mach/hurd/ttyname.c (ttyname): Replace MIG_BAD_ID and
	EOPNOTSUPP errors with ENOTTY.
	* sysdeps/mach/hurd/ttyname_r.c (__ttyname_r): Replace MIG_BAD_ID and
	EOPNOTSUPP errors with ENOTTY.

2010-07-31  Ulrich Drepper  <drepper@redhat.com>

	* sysdeps/x86_64/multiarch/Makefile [subdir=string] (sysdep_routines):
	Add strcasecmp_l-ssse3.
	* sysdeps/x86_64/multiarch/strcmp.S: Add support to compile for
	strcasecmp.
	* sysdeps/x86_64/strcmp.S: Allow more flexible compiling of strcasecmp.
	* sysdeps/x86_64/multiarch/strcasecmp_l.S: New file.
	* sysdeps/x86_64/multiarch/strcasecmp_l-ssse3.S: New file.

2010-07-30  Ulrich Drepper  <drepper@redhat.com>

	* sysdeps/x86_64/multiarch/strcmp.S: Pretty printing.

	* string/Makefile (strop-tests): Add strcasecmp.
	* sysdeps/x86_64/Makefile [subdir=string] (sysdep_routines): Add
	strcasecmp_l-nonascii.
	(gen-as-const-headers): Add locale-defines.sym.
	* sysdeps/x86_64/strcmp.S: Add support for strcasecmp implementation.
	* sysdeps/x86_64/strcasecmp.S: New file.
	* sysdeps/x86_64/strcasecmp_l.S: New file.
	* sysdeps/x86_64/strcasecmp_l-nonascii.c: New file.
	* sysdeps/x86_64/locale-defines.sym: New file.
	* string/test-strcasecmp.c: New file.

	* string/test-strcasestr.c: Test both ends of the range of characters.
	* sysdeps/x86_64/multiarch/strstr.c: Fix UCHIGH definition.

2010-07-29  Roland McGrath  <roland@redhat.com>

	[BZ #11856]
	* manual/locale.texi (Yes-or-No Questions): Fix example code.

2010-07-27  Ulrich Drepper  <drepper@redhat.com>

	* sysdeps/x86_64/multiarch/strcmp-ssse3.S: Avoid compiling the file
	for ld.so.

2010-07-27  Andreas Schwab  <schwab@redhat.com>

	* manual/memory.texi (Malloc Tunable Parameters): Document
	M_PERTURB.

2010-07-26  Roland McGrath  <roland@redhat.com>

	[BZ #11840]
	* configure.in (-fgnu89-inline check): Set and substitute
	gnu89_inline, not libc_cv_gnu89_inline.
	* configure: Regenerated.
	* config.make.in (gnu89-inline-CFLAGS): Use @gnu89_inline@.

2010-07-26  Ulrich Drepper  <drepper@redhat.com>

	* string/test-strnlen.c: New file.
	* string/Makefile (strop-tests): Add strnlen.
	* string/tester.c (test_strnlen): Add a few more test cases.
	* string/tst-strlen.c: Better error reporting.

	* sysdeps/x86_64/strnlen.S: New file.

2010-07-24  Ulrich Drepper  <drepper@redhat.com>

	* sysdeps/x86_64/multiarch/strstr.c (__m128i_strloadu_tolower): Use
	lower-latency instructions.

2010-07-23  Ulrich Drepper  <drepper@redhat.com>

	* string/test-strcasestr.c: New file.
	* string/test-strstr.c: New file.
	* string/Makefile (strop-tests): Add strstr and strcasestr.
	* string/str-two-way.h: Don't undefine MAX.
	* string/strcasestr.c: Don't define alias if NO_ALIAS is defined.

2010-07-21  Andreas Schwab  <schwab@redhat.com>

	* sysdeps/i386/i686/multiarch/Makefile (sysdep_routines): Add
	strcasestr-nonascii.
	(CFLAGS-strcasestr-nonascii.c): Define.
	* sysdeps/i386/i686/multiarch/strcasestr-nonascii.c: New file.
	* sysdeps/x86_64/multiarch/strcasestr-nonascii.c (STRSTR_SSE42):
	Remove unused attribute.

2010-07-20  Roland McGrath  <roland@redhat.com>

	* elf/dl-sysdep.c (_dl_important_hwcaps): Add dsocaps mask to
	dl_hwcap_mask as well as dl_hwcap.  Without this, dsocaps matching in
	ld.so.cache was broken.  With it, there is no way to disable dsocaps
	like LD_HWCAP_MASK can disable hwcaps.

2010-06-02  Emilio Pozuelo Monfort  <pochu27@gmail.com>

	* sysdeps/mach/hurd/sendmsg.c (__libc_sendmsg): Fix memory leaks.

2010-07-16  Ulrich Drepper  <drepper@redhat.com>

	* sysdeps/x86_64/multiarch/strstr.c: Rewrite to avoid indirect function
	call in strcasestr.
	* sysdeps/x86_64/multiarch/strcasestr.c: Declare
	__strcasestr_sse42_nonascii.
	* sysdeps/x86_64/multiarch/Makefile: Add rules to build
	strcasestr-nonascii.c.
	* sysdeps/x86_64/multiarch/strcasestr-nonascii.c: New file.

2010-06-15  Luis Machado  <luisgpm@br.ibm.com>

	* sysdeps/powerpc/powerpc32/power6/fpu/s_copysign.S: New file.
	* sysdeps/powerpc/powerpc32/power6/fpu/s_copysignf.S: New file.
	* sysdeps/powerpc/powerpc64/power6/fpu/s_copysign.S: New file.
	* sysdeps/powerpc/powerpc64/power6/fpu/s_copysignf.S: New file.

2010-07-09  Ulrich Drepper  <drepper@redhat.com>

	* sysdeps/unix/sysv/linux/fpathconf.c (__fpathconf): Use __fcntl not
	fcntl.

2010-07-06  Andreas Schwab  <schwab@redhat.com>

	[BZ #11577]
	* elf/dl-version.c (match_symbol): Don't pass NULL occation to
	dl_signal_cerror.

2010-07-06  Ulrich Drepper  <drepper@redhat.com>

	* sysdeps/unix/sysv/linux/fpathconf.c (__fpathconf): Implement
	_PC_PIPE_BUF using F_GETPIPE_SZ.

2010-07-05  Roland McGrath  <roland@redhat.com>

	* manual/arith.texi (Rounding Functions): Fix rint description
	implicit in round description.

2010-07-02  Ulrich Drepper  <drepper@redhat.com>

	* elf/Makefile: Fix linking for a few tests to make recent linker
	happy.

2010-06-30  Andreas Schwab  <schwab@redhat.com>

	* dlfcn/Makefile (LDLIBS-bug-atexit3-lib.so): Readd
	$(common-objpfx)libc_nonshared.a.

2010-06-21  Luis Machado  <luisgpm@br.ibm.com>

	* sysdeps/powerpc/powerpc32/970/fpu/Implies: Remove.
	* sysdeps/powerpc/powerpc32/power5/fpu/Implies: Remove.
	* sysdeps/powerpc/powerpc32/power5+/fpu/Implies: Remove.
	* sysdeps/powerpc/powerpc32/power6x/fpu/Implies: Remove.
	* sysdeps/powerpc/powerpc64/970/fpu/Implies: Remove.
	* sysdeps/powerpc/powerpc64/power5/fpu/Implies: Remove.
	* sysdeps/powerpc/powerpc64/power5+/fpu/Implies: Remove.
	* sysdeps/powerpc/powerpc64/power6x/fpu/Implies: Remove.
	* sysdeps/unix/sysv/linux/powerpc/powerpc32/970/fpu/Implies: Remove.
	* sysdeps/unix/sysv/linux/powerpc/powerpc32/power4/fpu/Implies: Remove.
	* sysdeps/unix/sysv/linux/powerpc/powerpc32/power5/fpu/Implies: Remove.
	* sysdeps/unix/sysv/linux/powerpc/powerpc32/power5+/fpu/Implies: Remove.
	* sysdeps/unix/sysv/linux/powerpc/powerpc32/power6/fpu/Implies: Remove.
	* sysdeps/unix/sysv/linux/powerpc/powerpc32/power6x/fpu/Implies: Remove.
	* sysdeps/unix/sysv/linux/powerpc/powerpc32/power7/fpu/Implies: Remove.
	* sysdeps/unix/sysv/linux/powerpc/powerpc64/970/fpu/Implies: Remove.
	* sysdeps/unix/sysv/linux/powerpc/powerpc64/power4/fpu/Implies: Remove.
	* sysdeps/unix/sysv/linux/powerpc/powerpc64/power5/fpu/Implies: Remove.
	* sysdeps/unix/sysv/linux/powerpc/powerpc64/power5+/fpu/Implies: Remove.
	* sysdeps/unix/sysv/linux/powerpc/powerpc64/power6/fpu/Implies: Remove.
	* sysdeps/unix/sysv/linux/powerpc/powerpc64/power6x/fpu/Implies: Remove.
	* sysdeps/unix/sysv/linux/powerpc/powerpc64/power7/fpu/Implies: Remove.
	* sysdeps/powerpc/powerpc32/970/Implies: Point to power4.
	* sysdeps/powerpc/powerpc32/power5/Implies: Point to power4.
	* sysdeps/powerpc/powerpc32/power5+/Implies: Point to power5.
	* sysdeps/powerpc/powerpc32/power6/Implies: Point to power5+.
	* sysdeps/powerpc/powerpc32/power6x/Implies: Point to power6.
	* sysdeps/powerpc/powerpc64/970/Implies: Point to power4.
	* sysdeps/powerpc/powerpc64/power5/Implies: Point to power4.
	* sysdeps/powerpc/powerpc64/power5+/Implies: Point to power5.
	* sysdeps/powerpc/powerpc64/power6/Implies: Point to power5+.
	* sysdeps/powerpc/powerpc64/power6x/Implies: Point to power6.
	* sysdeps/powerpc/powerpc32/power7/Implies: New file.
	* sysdeps/powerpc/powerpc64/power7/Implies: New file.
	* sysdeps/unix/sysv/linux/powerpc/powerpc32/970/Implies: New file.
	* sysdeps/unix/sysv/linux/powerpc/powerpc32/cell/Implies: New file.
	* sysdeps/unix/sysv/linux/powerpc/powerpc32/power4/Implies: New file.
	* sysdeps/unix/sysv/linux/powerpc/powerpc32/power5/Implies: New file.
	* sysdeps/unix/sysv/linux/powerpc/powerpc32/power6/Implies: New file.
	* sysdeps/unix/sysv/linux/powerpc/powerpc32/power6x/Implies: New file.
	* sysdeps/unix/sysv/linux/powerpc/powerpc32/power7/Implies: New file.
	* sysdeps/unix/sysv/linux/powerpc/powerpc64/970/Implies: New file.
	* sysdeps/unix/sysv/linux/powerpc/powerpc64/cell/Implies: New file.
	* sysdeps/unix/sysv/linux/powerpc/powerpc64/power4/Implies: New file.
	* sysdeps/unix/sysv/linux/powerpc/powerpc64/power5/Implies: New file.
	* sysdeps/unix/sysv/linux/powerpc/powerpc64/power6/Implies: New file.
	* sysdeps/unix/sysv/linux/powerpc/powerpc64/power6x/Implies: New file.
	* sysdeps/unix/sysv/linux/powerpc/powerpc64/power7/Implies: New file.

2010-06-25  H.J. Lu  <hongjiu.lu@intel.com>

	* debug/memmove_chk.c (__memmove_chk): Renamed to ...
	(MEMMOVE_CHK): ...this.  Default to __memmove_chk.
	* string/memmove.c (memmove): Renamed to ...
	(MEMMOVE): ...this.  Default to memmove.
	* sysdeps/x86_64/memcpy.S: Use ENTRY_CHK and END_CHK.
	* sysdeps/x86_64/sysdep.h (ENTRY_CHK): Define.
	(END_CHK): Define.
	* sysdeps/x86_64/multiarch/Makefile (sysdep_routines): Add
	memcpy-ssse3 mempcpy-ssse3 memmove-ssse3 memcpy-ssse3-back
	mempcpy-ssse3-back memmove-ssse3-back.
	* sysdeps/x86_64/multiarch/bcopy.S: New file .
	* sysdeps/x86_64/multiarch/memcpy-ssse3-back.S: New file.
	* sysdeps/x86_64/multiarch/memcpy-ssse3.S: New file.
	* sysdeps/x86_64/multiarch/memcpy.S: New file.
	* sysdeps/x86_64/multiarch/memcpy_chk.S: New file.
	* sysdeps/x86_64/multiarch/memmove-ssse3-back.S: New file.
	* sysdeps/x86_64/multiarch/memmove-ssse3.S: New file.
	* sysdeps/x86_64/multiarch/memmove.c: New file.
	* sysdeps/x86_64/multiarch/memmove_chk.c: New file.
	* sysdeps/x86_64/multiarch/mempcpy-ssse3-back.S: New file.
	* sysdeps/x86_64/multiarch/mempcpy-ssse3.S: New file.
	* sysdeps/x86_64/multiarch/mempcpy.S: New file.
	* sysdeps/x86_64/multiarch/mempcpy_chk.S: New file.
	* sysdeps/x86_64/multiarch/init-arch.h (bit_Fast_Copy_Backward):
	Define.
	(index_Fast_Copy_Backward): Define.
	(HAS_ARCH_FEATURE): Define.
	(HAS_FAST_REP_STRING): Define.
	(HAS_FAST_COPY_BACKWARD): Define.

2010-06-21  Andreas Schwab  <schwab@redhat.com>

	* sysdeps/unix/sysv/linux/getlogin_r.c (__getlogin_r_loginuid):
	Restore proper fallback handling.

2010-06-19  Ulrich Drepper  <drepper@redhat.com>

	[BZ #11701]
	* posix/group_member.c (__group_member): Correct checking loop.

	* sysdeps/unix/sysv/linux/getlogin_r.c (__getlogin_r_loginuid): Handle
	OOM in getpwuid_r correctly.  Return error number when the caller
	should return, otherwise -1.
	(getlogin_r): Adjust to return also for result of __getlogin_r_loginuid
	call returning > 0 value.
	* sysdeps/unix/sysv/linux/getlogin.c (getlogin): Likewise.

2010-07-01  Andreas Schwab  <schwab@redhat.com>

	* include/sys/resource.h (__getrlimit): Add hidden proto.
	* sysdeps/unix/sysv/linux/i386/getrlimit.c: Add libc_hidden_weak.
	* sysdeps/mach/hurd/getrlimit.c: Add libc_hidden_def.
	* resource/getrlimit.c: Likewise.

2010-06-28  Andreas Schwab  <schwab@redhat.com>

	* allocatestack.c (setxid_mark_thread): Ensure that the exiting
	thread is woken up.

	* elf/Makefile: Add rules to build and run unload8 test.
	* elf/unload8.c: New file.
	* elf/unload8mod1.c: New file.
	* elf/unload8mod1x.c: New file.
	* elf/unload8mod2.c: New file.
	* elf/unload8mod3.c: New file.

	* elf/dl-close.c (_dl_close_worker): Reset private search list if
	it wasn't used.

2010-06-21  Andreas Schwab  <schwab@redhat.com>

	* sysdeps/i386/i686/Makefile: Don't pass -mtune to assembler.

2010-06-07  Andreas Schwab  <schwab@redhat.com>

	* dlfcn/Makefile: Remove explicit dependencies on libc.so and
	libc_nonshared.a from targets in modules-names.

2010-06-02  Kirill A. Shutemov  <kirill@shutemov.name>

	* elf/dl-reloc.c: Flush cache after solving TEXTRELs if arch
	requires it.

2010-06-10  Luis Machado  <luisgpm@br.ibm.com>

	* sysdeps/powerpc/powerpc32/power7/memcmp.S: New file
	* sysdeps/powerpc/powerpc64/power7/memcmp.S: New file.
	* sysdeps/powerpc/powerpc32/power7/strncmp.S: New file.
	* sysdeps/powerpc/powerpc64/power7/strncmp.S: New file.

2010-06-02  Andreas Schwab  <schwab@redhat.com>

	* nis/nss_nis/nis-initgroups.c (get_uid): Properly resize buffer.

2010-06-14  Ulrich Drepper  <drepper@redhat.com>

	* sysdeps/unix/sysv/linux/powerpc/bits/fcntl.h: Define F_SETPIPE_SZ
	and F_GETPIPE_SZ.
	* sysdeps/unix/sysv/linux/i386/bits/fcntl.h: Likewise.
	* sysdeps/unix/sysv/linux/x86_64/bits/fcntl.h: Likewise.
	* sysdeps/unix/sysv/linux/s390/bits/fcntl.h: Likewise.
	* sysdeps/unix/sysv/linux/sparc/bits/fcntl.h: Likewise.
	* sysdeps/unix/sysv/linux/sh/bits/fcntl.h: Likewise.
	* sysdeps/unix/sysv/linux/ia64/bits/fcntl.h: Likewise

2010-06-14  Roland McGrath  <roland@redhat.com>

	* manual/libc.texinfo (@copying): Change to GFDL v1.3.

2010-06-07  Jakub Jelinek  <jakub@redhat.com>

	* libio/stdio.h (sscanf, vsscanf): Use __REDIRECT_NTH instead of
	__REDIRECT followed by __THROW.
	* wcsmbs/wchar.h (swscanf, vswscanf): Likewise.
	* posix/getopt.h (getopt): Likewise.

2010-06-02  Emilio Pozuelo Monfort  <pochu27@gmail.com>

	* hurd/lookup-at.c (__file_name_lookup_at): Accept
	AT_SYMLINK_FOLLOW in AT_FLAGS.  Fail with EINVAL if both
	AT_SYMLINK_FOLLOW and AT_SYMLINK_NOFOLLOW are present
	in AT_FLAGS.
	* hurd/hurd/fd.h (__file_name_lookup_at): Update comment.
	* sysdeps/mach/hurd/linkat.c (linkat): Pass O_NOLINK in FLAGS.

2010-06-11  Andreas Schwab  <schwab@redhat.com>

	* elf/rtld.c (_dl_starting_up): Always define.
	(dl_main): Always set _dl_starting_up.
	* elf/dl-support.c (_dl_starting_up): Always define.
	* elf/dl-init.c (_dl_init): Always clear _dl_starting_up.

2010-06-10  Andreas Schwab  <schwab@redhat.com>

	* sysdeps/unix/sysv/linux/getpagesize.c: Don't assume AT_PAGESIZE
	is always available.

	* sysdeps/unix/sysv/linux/i386/Versions: Export __uname under
	GLIBC_PRIVATE.
	* nptl/Versions: Export __getrlimit under GLIBC_PRIVATE.
	* sysdeps/unix/sysv/linux/i386/smp.h: Call __uname instead of uname.
	* nptl/nptl-init.c: Call __getrlimit instead of getrlimit.

2010-05-28  Luis Machado  <luisgpm@br.ibm.com>

	* sysdeps/powerpc/powerpc32/power7/memcpy.S: Exchange srdi for srwi.

2010-05-26  H.J. Lu  <hongjiu.lu@intel.com>

	[BZ #11640]
	* sysdeps/x86_64/multiarch/init-arch.c (__init_cpu_features):
	Properly check family and model.

2010-05-26  Takashi Yoshii  <takashi.yoshii.zj@renesas.com>

	* sysdeps/unix/sysv/linux/sh/sh4/register-dump.h: Fix iov[] size.

2010-05-24  Luis Machado  <luisgpm@br.ibm.com>

	* sysdeps/powerpc/powerpc32/power7/memset.S: POWER7 32-bit memset fix.

2010-05-21  Ulrich Drepper  <drepper@redhat.com>

	* elf/dl-runtime.c (_dl_profile_fixup): Don't crash on unresolved weak
	symbol reference.

2010-05-19  Andreas Schwab  <schwab@redhat.com>

	* elf/dl-runtime.c (_dl_fixup): Don't crash on unresolved weak
	symbol reference.

2010-05-21  Andreas Schwab  <schwab@redhat.com>

	* sysdeps/unix/sysv/linux/Makefile (sysdep_routines): Add recvmmsg
	and internal_recvmmsg.
	* sysdeps/unix/sysv/linux/recvmmsg.c: New file.
	* sysdeps/unix/sysv/linux/internal_recvmmsg.S: New file.
	* sysdeps/unix/sysv/linux/socketcall.h (SOCKOP_recvmmsg): Define.
	* sysdeps/unix/sysv/linux/syscalls.list (recvmmsg): Remove.

	* sunrpc/clnt_tcp.c (clnttcp_control): Add missing break.
	* sunrpc/clnt_udp.c (clntudp_control): Likewise.
	* sunrpc/clnt_unix.c (clntunix_control): Likewise.

2010-05-20  Andreas Schwab  <schwab@redhat.com>

	* sysdeps/unix/sysv/linux/sys/timex.h: Use __REDIRECT_NTH.

2010-05-17  Luis Machado  <luisgpm@br.ibm.com>

	POWER7 optimizations.
	* sysdeps/powerpc/powerpc64/power7/memset.S: New file.
	* sysdeps/powerpc/powerpc32/power7/memset.S: New file.

2010-05-19  Ulrich Drepper  <drepper@redhat.com>

	* version.h: Update for 2.13 development version.

2010-05-12  Andrew Stubbs  <ams@codesourcery.com>

	* sysdeps/sh/sh4/fpu/feholdexcpt.c (feholdexcept): Really disable all
	exceptions.  Return 0.

2010-05-07  Roland McGrath  <roland@redhat.com>

	* elf/ldconfig.c (main): Add a const.

2010-05-06  Ulrich Drepper  <drepper@redhat.com>

	* nss/getent.c (idn_flags): Default to AI_IDN|AI_CANONIDN.
	(args_options): Add no-idn option.
	(ahosts_keys_int): Add idn_flags to ai_flags.
	(parse_option): Handle 'i' option to clear idn_flags.

	* malloc/malloc.c (_int_free): Possible race in the most recently
	added check.  Only act on the data if no current modification
	happened.

See ChangeLog.17 for earlier changes.<|MERGE_RESOLUTION|>--- conflicted
+++ resolved
@@ -1,14 +1,3 @@
-<<<<<<< HEAD
-2011-06-21  Andreas Schwab  <schwab@redhat.com>
-
-	* iconvdata/gb18030.c: Regenerate tables.
-
-2011-06-16  Andreas Schwab  <schwab@redhat.com>
-
-	[BZ #12885]
-	* sysdeps/posix/getaddrinfo.c (gaih_inet): Filter results from
-	gethostbyname4_r according to request flags.
-=======
 2011-06-27  Andreas Schwab  <schwab@redhat.com>
 
 	* iconvdata/gb18030.c (BODY for TO_LOOP): Fix encoding of non-BMP
@@ -23,7 +12,10 @@
 	[BZ #12885]
 	* sysdeps/posix/getaddrinfo.c (gaih_inet): When looking up only IPv6
 	addresses using gethostbyname4_r ignore IPv4 addresses.
->>>>>>> 96147940
+
+2011-06-21  Andreas Schwab  <schwab@redhat.com>
+
+	* iconvdata/gb18030.c: Regenerate tables.
 
 2011-06-15  Ulrich Drepper  <drepper@gmail.com>
 
