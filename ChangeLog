<<<<<<< HEAD
2010-12-03  Ulrich Drepper  <drepper@gmail.com>

	* po/it.po: Update from translation team.
=======
2010-12-01  H.J. Lu  <hongjiu.lu@intel.com>

	* sysdeps/i386/i686/multiarch/strcmp-ssse3.S (STRCMP): Remove
	unused codes.

2010-11-30  Ulrich Drepper  <drepper@gmail.com>

	* sysdeps/i386/fpu/libm-test-ulps: Relax ynf(10,0.75) test expectations.
>>>>>>> 3a4a2499

2010-11-24  Andreas Schwab  <schwab@redhat.com>

	* resolv/nss_dns/dns-host.c (getanswer_r): Don't handle ttl == 0
	specially.
	(gaih_getanswer_slice): Likewise.

2010-10-20  Jakub Jelinek  <jakub@redhat.com>

	* sysdeps/ieee754/ldbl-128/s_fmal.c (__fmal): Fix up inline asm.

2010-05-31  Petr Baudis  <pasky@suse.cz>

	[BZ #11149]
	* elf/ldconfig.c (main): Allow aux_cache_file open()ing to fail
	silently even in the chroot mode.

2010-11-22  Ulrich Drepper  <drepper@gmail.com>

	* nis/nss_compat/compat-initgroups.c (internal_getgrent_r): Optimize
	last patch a bit.  Pretty printing

2010-05-31  Petr Baudis <pasky@suse.cz>

	[BZ #10085]
	* nis/nss_compat/compat-initgroups.c (internal_getgrent_r): Fix
	initialization of skip_initgroups_dyn.

2010-11-19  Ulrich Drepper  <drepper@gmail.com>

	* sysdeps/unix/sysv/linux/i386/bits/mman.h: Define MAP_HUGETLB.
	* sysdeps/unix/sysv/linux/x86_64/bits/mman.h: Likewise.

2010-11-16  Ulrich Drepper  <drepper@gmail.com>

	* sysdeps/unix/sysv/linux/sys/swap.h (SWAP_FLAG_DISCARD): Define.

2010-11-11  Andreas Schwab  <schwab@redhat.com>

	* posix/fnmatch_loop.c (NEW_PATTERN): Fix use of alloca.
	* posix/Makefile (tests): Add $(objpfx)tst-fnmatch-mem.
	(tst-fnmatch-ENV): Set MALLOC_TRACE.
	($(objpfx)tst-fnmatch-mem): New rule.
	(generated): Add tst-fnmatch-mem and tst-fnmatch.mtrace.
	* posix/tst-fnmatch.c (main): Call mtrace.

2010-11-11  H.J. Lu  <hongjiu.lu@intel.com>

	* sysdeps/x86_64/multiarch/init-arch.c (__init_cpu_features):
	Support Intel processor model 6 and model 0x2c.

2010-11-10  Luis Machado  <luisgpm@br.ibm.com>

	* sysdeps/ieee754/ldbl-128ibm/e_sqrtl.c (__ieee754_sqrtl): Force
	  signed comparison.

2010-11-09  H.J. Lu  <hongjiu.lu@intel.com>

	[BZ #12205]
	* string/test-strncasecmp.c (check_result): New function.
	(do_one_test): Use it.
	(check1): New function.
	(test_main): Use it.
	* sysdeps/i386/i686/multiarch/strcmp.S (nibble_ashr_use_sse4_2_exit):
	Support strcasecmp and strncasecmp.

2010-11-08  Ulrich Drepper  <drepper@gmail.com>

	[BZ #12194]
	* sysdeps/i386/bits/byteswap.h: Avoid warning in __bswap_16.
	* sysdeps/x86_64/bits/byteswap.h: Likewise.

2010-11-07  H.J. Lu  <hongjiu.lu@intel.com>

	* sysdeps/x86_64/memset.S: Check USE_MULTIARCH and USE_SSE2 for
	IFUNC support.
	* sysdeps/x86_64/multiarch/Makefile (sysdep_routines): Add
	memset-x86-64.
	* sysdeps/x86_64/multiarch/bzero.S: New file.
	* sysdeps/x86_64/multiarch/cacheinfo.c: New file.
	* sysdeps/x86_64/multiarch/memset-x86-64.S: New file.
	* sysdeps/x86_64/multiarch/memset.S: New file.
	* sysdeps/x86_64/multiarch/memset_chk.S: New file.
	* sysdeps/x86_64/multiarch/init-arch.c (__init_cpu_features):
	Set bit_Prefer_SSE_for_memop for Intel processors.
	* sysdeps/x86_64/multiarch/init-arch.h (bit_Prefer_SSE_for_memop):
	Define.
	(index_Prefer_SSE_for_memop): Define.
	(HAS_PREFER_SSE_FOR_MEMOP): Define.

2010-11-04  Luis Machado  <luisgpm@br.ibm.com>

	* sysdeps/powerpc/powerpc32/power7/mempcpy.S: New file.
	* sysdeps/powerpc/powerpc64/power7/mempcpy.S: New file.

2010-11-03  H.J. Lu  <hongjiu.lu@intel.com>

	[BZ #12191]
	* sysdeps/i386/i686/cacheinfo.c (__x86_64_raw_data_cache_size): New.
	(__x86_64_raw_data_cache_size_half): Likewise.
	(__x86_64_raw_shared_cache_size): Likewise.
	(__x86_64_raw_shared_cache_size_half): Likewise.

	* sysdeps/x86_64/cacheinfo.c (__x86_64_raw_data_cache_size): New.
	(__x86_64_raw_data_cache_size_half): Likewise.
	(__x86_64_raw_shared_cache_size): Likewise.
	(__x86_64_raw_shared_cache_size_half): Likewise.
	(init_cacheinfo): Set __x86_64_raw_data_cache_size,
	__x86_64_raw_data_cache_size_half, __x86_64_raw_shared_cache_size
	and __x86_64_raw_shared_cache_size_half.  Round
	__x86_64_data_cache_size_half, __x86_64_data_cache_size
	__x86_64_shared_cache_size_half and __x86_64_shared_cache_size,
	to multiple of 256 bytes.

2010-11-03  Ulrich Drepper  <drepper@gmail.com>

	[BZ #12167]
	* sysdeps/unix/sysv/linux/ttyname.c (ttyname): Recognize new mangling
	of inacessible symlinks.  Verify result of symlink before returning it.
	* sysdeps/unix/sysv/linux/ttyname_r.c (__ttyname_r): Likewise.
	Patch mostly by Miklos Szeredi <miklos@szeredi.hu>.

2010-10-28  Erich Ritz  <erichritz@gmail.com>

	* math/math.h (isinf): Fix typo in comment.

2010-11-01  Ulrich Drepper  <drepper@gmail.com>

	* po/da.po: Update from translation team.

2010-10-26  Ulrich Drepper  <drepper@gmail.com>

	* elf/rtld.c (dl_main): Move assertion after the point where rtld map
	is added to the list.

2010-10-20  Andreas Krebbel  <Andreas.Krebbel@de.ibm.com>
	    Ulrich Drepper  <drepper@gmail.com>

	* elf/dl-object.c (_dl_new_object): Don't append the new object to
	the global list here.  Move code to...
	(_dl_add_to_namespace_list): ...here.  New function.
	* elf/rtld.c (dl_main): Invoke _dl_add_to_namespace_list.
	* sysdeps/generic/ldsodefs.h (_dl_add_to_namespace_list): Declare.
	* elf/dl-load.c (lose): Don't remove the element from the list.
	(_dl_map_object_from_fd): Invoke _dl_add_to_namespace_list.
	(_dl_map_object): Likewise.

2010-10-25  Ulrich Drepper  <drepper@gmail.com>

	[BZ #12159]
	* sysdeps/x86_64/multiarch/strchr.S: Fix propagation of search byte
	into all bytes of SSE register.
	Patch by Richard Li <richardpku@gmail.com>.

2010-10-24  Ulrich Drepper  <drepper@gmail.com>

	[BZ #12140]
	* malloc/malloc.c (_int_free): Fill correct number of bytes when
	perturbing.

2010-10-20  Michael B. Brutman  <brutman@us.ibm.com>

	* sysdeps/powerpc/dl-procinfo.c: Add support for ppca2 platform
	* sysdeps/powerpc/dl-procinfo.h: Add support for ppca2 platform
	* sysdeps/powerpc/powerpc32/a2/memcpy.S: New file.
	* sysdeps/powerpc/powerpc64/a2/memcpy.S: Likewise.
	* sysdeps/unix/sysv/linux/powerpc/powerpc32/a2/Implies: New
	submachine.
	* sysdeps/unix/sysv/linux/powerpc/powerpc64/a2/Implies: Likewise.

2010-10-22  Andreas Schwab  <schwab@redhat.com>

	* include/dlfcn.h (__RTLD_SECURE): Define.
	* elf/dl-load.c (_dl_map_object): Remove preloaded parameter.  Use
	mode & __RTLD_SECURE instead.
	(open_path): Rename preloaded parameter to secure.
	* sysdeps/generic/ldsodefs.h (_dl_map_object): Adjust declaration.
	* elf/dl-open.c (dl_open_worker): Adjust call to _dl_map_object.
	* elf/dl-deps.c (openaux): Likewise.
	* elf/rtld.c (struct map_args): Remove is_preloaded.
	(map_doit): Don't use it.
	(dl_main): Likewise.
	(do_preload): Use __RTLD_SECURE instead of is_preloaded.
	(dlmopen_doit): Add __RTLD_SECURE to mode bits.

2010-09-09  Andreas Schwab  <schwab@redhat.com>

	* Makeconfig (sysd-rules-patterns): Add rtld-%:rtld-%.
	(sysd-rules-targets): Remove duplicates.
	* elf/rtld-Rules ($(objpfx)rtld-%.os): Add pattern rules with
	rtld-%.$o dependency.

2010-10-18  Andreas Schwab  <schwab@redhat.com>

	* elf/dl-open.c (dl_open_worker): Don't expand DST here, let
	_dl_map_object do it.

2010-10-19  Ulrich Drepper  <drepper@gmail.com>

	* sysdeps/i386/bits/mathdef.h (FP_FAST_FMA): If the GCC 4.6 port has
	fast fma builtins, define the macros in the C99 standard.
	(FP_FAST_FMAF): Likewise.
	(FP_FAST_FMAL): Likewise.
	* sysdeps/x86_64/bits/mathdef.h: Likewise.

	* bits/mathdef.h: Update copyright year.
	* sysdeps/powerpc/bits/mathdef.h: Likewise.

2010-10-19  Michael Meissner  <meissner@linux.vnet.ibm.com>

	* bits/mathdef.h (FP_FAST_FMA): If the GCC 4.6 port has fast fma
	builtins, define the macros in the C99 standard.
	(FP_FAST_FMAF): Likewise.
	(FP_FAST_FMAL): Likewise.
	* sysdeps/powerpc/bits/mathdef.h (FP_FAST_FMA): Define, ppc as
	multiply/add.
	(FP_FAST_FMAF): Likewise.

2010-10-15  Jakub Jelinek  <jakub@redhat.com>

	[BZ #3268]
	* math/libm-test.inc (fma_test): Some new testcases.
	* sysdeps/ieee754/ldbl-128/s_fmal.c: New file.
	* sysdeps/ieee754/ldbl-96/s_fma.c (__fma): Fix fma with finite x and
	y and infinite z.  Do multiplication by C already in long double.
	* sysdeps/ieee754/ldbl-96/s_fmal.c: New file.
	* sysdeps/ieee754/dbl-64/s_fma.c (__fma): Fix fma with finite x and
	y and infinite z.  Do bitwise or of inexact bit into u.d.
	* sysdeps/ieee754/ldbl-64-128/s_fmal.c: New file.
	* sysdeps/i386/fpu/s_fmaf.S: Removed.
	* sysdeps/i386/fpu/s_fma.S: Removed.
	* sysdeps/i386/fpu/s_fmal.S: Removed.

2010-10-16  Jakub Jelinek  <jakub@redhat.com>

	[BZ #3268]
	* math/libm-test.inc (fma_test): Add IEEE quad long double fmal tests.
	* sysdeps/ieee754/ldbl-128/s_fmal.c (__fmal): Ensure a1 + u.d
	computation is not scheduled after fetestexcept.  Fix value
	of minimum denormal long double.

2010-10-14  Jakub Jelinek  <jakub@redhat.com>

	[BZ #3268]
	* math/libm-test.inc (fma_test): Add some more tests.
	* sysdeps/ieee754/dbl-64/s_fma.c (__fma): Handle underflows
	correctly.

2010-10-15  Andreas Schwab  <schwab@redhat.com>

	* scripts/data/localplt-s390-linux-gnu.data: New file.
	* scripts/data/localplt-s390x-linux-gnu.data: New file.

2010-10-13  Jakub Jelinek  <jakub@redhat.com>

	[BZ #3268]
	* math/libm-test.inc (fma_test): Some more fmaf and fma tests.
	* sysdeps/i386/i686/multiarch/s_fma.c: Include ldbl-96 version
	instead of dbl-64.
	* sysdeps/i386/fpu/bits/mathinline.h (fma, fmaf, fmal): Remove
	inlines.
	* sysdeps/ieee754/ldbl-96/s_fma.c: New file.
	* sysdeps/ieee754/dbl-64/s_fma.c (__fma): Fix exponent adjustment
	if one of x and y is very large and the other is subnormal.
	* sysdeps/s390/fpu/s_fmaf.c: New file.
	* sysdeps/s390/fpu/s_fma.c: New file.
	* sysdeps/powerpc/fpu/s_fmaf.S: New file.
	* sysdeps/powerpc/fpu/s_fma.S: New file.
	* sysdeps/powerpc/powerpc32/fpu/s_fma.S: New file.
	* sysdeps/powerpc/powerpc64/fpu/s_fma.S: New file.
	* sysdeps/unix/sysv/linux/s390/fpu/s_fma.c: New file.

2010-10-12  Jakub Jelinek  <jakub@redhat.com>

	[BZ #3268]
	* math/libm-test.inc (fma_test): Add some more fmaf tests, add
	fma tests.
	* sysdeps/ieee754/dbl-64/s_fmaf.c (__fmaf): Fix Inf/Nan check.
	* sysdeps/ieee754/dbl-64/s_fma.c: New file.
	* sysdeps/i386/i686/multiarch/s_fma.c: Include
	sysdeps/ieee754/dbl-64/s_fma.c instead of math/s_fma.c.
	* sysdeps/x86_64/multiarch/s_fma.c: Likewise.
	* sysdeps/ieee754/ldbl-opt/s_fma.c: Likewise.
	* sysdeps/ieee754/ldbl-128/s_fma.c: New file.

2010-10-12  Ulrich Drepper  <drepper@redhat.com>

	[BZ #12078]
	* posix/regcomp.c (parse_branch): One more memory leak plugged.
	* posix/bug-regex31.input: Add test case.

2010-10-11  Ulrich Drepper  <drepper@gmail.com>

	* posix/bug-regex31.c: Rewrite to run multiple tests from stdin.
	* posix/bug-regex31.input: New file.

	[BZ #12078]
	* posix/regcomp.c (parse_branch): Free memory when allocation failed.
	(parse_sub_exp): Fix last change, use postorder.

	* posix/bug-regex31.c: New file.
	* posix/Makefile: Add rules to build and run bug-regex31.

	* posix/regcomp.c (parse_bracket_exp): Add missing re_free calls.

	[BZ #12078]
	* posix/regcomp.c (parse_sub_exp): Free tree data when it is not used.

	[BZ #12108]
	* stdio-common/psiginfo.c (psiginfo): Don't expext SIGRTMIN..SIGRTMAX
	to have entries in sys_siglist.

	[BZ #12093]
	* sysdeps/unix/sysv/linux/check_pf.c (__check_pf): ->ifa_addr might
	be NULL.

2010-10-07  Jakub Jelinek  <jakub@redhat.com>

	[BZ #3268]
	* math/libm-test.inc (fma_test): Add 2 fmaf tests.
	* sysdeps/ieee754/dbl-64/s_fmaf.c: New file.
	* sysdeps/i386/i686/multiarch/s_fmaf.c: Include
	sysdeps/ieee754/dbl-64/s_fmaf.c instead of math/s_fmaf.c.
	* sysdeps/x86_64/multiarch/s_fmaf.c: Likewise.
	* include/fenv.h (feupdateenv, fetestexcept): Add libm_hidden_proto.
	* math/feupdateenv.c (feupdateenv): Add libm_hidden_ver.
	* sysdeps/i386/fpu/feupdateenv.c (feupdateenv): Likewise.
	* sysdeps/powerpc/fpu/feupdateenv.c (feupdateenv): Likewise.
	* sysdeps/x86_64/fpu/feupdateenv.c (feupdateenv): Likewise.
	* sysdeps/sparc/fpu/feupdateenv.c (feupdateenv): Likewise.
	* sysdeps/ia64/fpu/feupdateenv.c (feupdateenv): Add libm_hidden_def.
	* sysdeps/s390/fpu/feupdateenv.c (feupdateenv): Likewise.
	* math/ftestexcept.c (fetestexcept): Likewise.
	* sysdeps/ia64/fpu/ftestexcept.c (fetestexcept): Likewise.
	* sysdeps/i386/fpu/ftestexcept.c (fetestexcept): Likewise.
	* sysdeps/s390/fpu/ftestexcept.c (fetestexcept): Likewise.
	* sysdeps/powerpc/fpu/ftestexcept.c (fetestexcept): Likewise.
	* sysdeps/x86_64/fpu/ftestexcept.c (fetestexcept): Likewise.
	* sysdeps/sparc/fpu/ftestexcept.c (fetestexcept): Likewise.
	* sysdeps/sh/sh4/fpu/ftestexcept.c (fetestexcept): Likewise.

2010-10-11  Ulrich Drepper  <drepper@gmail.com>

	[BZ #12107]
	* stdio-common/psiginfo.c (psiginfo): Terminate all strings with
	newline.

2010-10-06  Ulrich Drepper  <drepper@gmail.com>

	* string/bug-strstr1.c: New file.
	* string/Makefile: Add rules to build and run bug-strstr1.

2010-10-05  Eric Blake  <eblake@redhat.com>

	[BZ #12092]
	* string/str-two-way.h (two_way_long_needle): Always clear memory
	when skipping input due to the shift table.

2010-10-03  Ulrich Drepper  <drepper@gmail.com>

	[BZ #12005]
	* malloc/mcheck.c: Handle large requests.

	[BZ #12077]
	* sysdeps/x86_64/strcmp.S: Fix handling of remaining bytes in buffer
	for strncmp and strncasecmp.
	* string/stratcliff.c: Add tests for strcmp and strncmp.
	* wcsmbs/wcsatcliff.c: Adjust for stratcliff change.

2010-09-28  Nobuhiro Iwamatsu  <iwamatsu@nigauri.org>

	* sysdeps/sh/sh4/fpu/fpu_control.h: Add 'extern "C"' protection to
	__set_fpscr.

2010-09-30  Andreas Jaeger  <aj@suse.de>

	* sysdeps/unix/sysv/linux_fsinfo.h (BTRFS_SUPER_MAGIC): Define.
	(CGROUP_SUPER_MAGIC): Define.
	* sysdeps/unix/sysv/linux/internal_statvfs.c (__statvfs_getflags):
	Handle btrfs and cgroup file systems.
	* sysdeps/unix/sysv/linux/pathconf.c (__statfs_filesize_max):
	Likewise.

2010-09-27  Luis Machado  <luisgpm@br.ibm.com>

	* sysdeps/powerpc/powerpc32/rtld-memset.c: New file.
	* sysdeps/powerpc/powerpc64/rtld-memset.c: New file.

2010-09-29  Andreas Krebbel  <Andreas.Krebbel@de.ibm.com>

	[BZ #12067]
	* sysdeps/s390/s390-32/elf/start.S: Fix address calculation when
	trying to locate the ELF header.

2010-09-27  Andreas Schwab  <schwab@redhat.com>

	[BZ #11611]
	* sysdeps/unix/sysv/linux/internal_statvfs.c (INTERNAL_STATVFS):
	Mask out sign-bit copies when constructing f_fsid.

2010-09-24  Petr Baudis <pasky@suse.cz>

	* debug/stack_chk_fail_local.c: Add missing licence exception.
	* debug/warning-nop.c: Likewise.

2010-09-15  Joseph Myers  <joseph@codesourcery.com>

	* sysdeps/unix/sysv/linux/getdents.c (__GETDENTS): When
	implementing getdents64 using getdents syscall, set d_type if
	__ASSUME_GETDENTS32_D_TYPE.

2010-09-16  Andreas Schwab  <schwab@redhat.com>

	* elf/dl-close.c (free_slotinfo, free_mem): Move to...
	* elf/dl-libc.c (free_slotinfo, free_mem): ... here.

2010-09-21  Ulrich Drepper  <drepper@redhat.com>

	[BZ #12037]
	* posix/unistd.h: Undo change of feature selection for ftruncate from
	2010-01-11.

2010-09-20  Ulrich Drepper  <drepper@redhat.com>

	* sysdeps/x86_64/strcmp.S: Fix another typo in x86-64 strncasecmp limit
	detection.

2010-09-20  Andreas Schwab  <schwab@redhat.com>

	* sysdeps/unix/sysv/linux/sparc/sparc32/syscalls.list: Add
	fanotify_mark.
	* sysdeps/unix/sysv/linux/s390/s390-32/syscalls.list: Likewise.

2010-09-14  Andreas Schwab  <schwab@redhat.com>

	* sysdeps/s390/s390-32/__longjmp.c (__longjmp): Define register
	variables after CHECK_SP call.
	* sysdeps/s390/s390-64/__longjmp.c (__longjmp): Likewise.

2010-09-13  Andreas Schwab  <schwab@redhat.com>
	    Ulrich Drepper  <drepper@redhat.com>

	* elf/rtld.c (dl_main): Set GLRO(dl_init_all_dirs) just before
	re-relocationg ld.so.
	* elf/dl-support.c (_dl_non_dynamic_init): And here after the
	_dl_init_paths call.
	* elf/dl-load.c (_dl_init_paths).  Don't set GLRO(dl_init_all_dirs)
	here anymore.

2010-09-14  Ulrich Drepper  <drepper@redhat.com>

	* resolv/res_init.c (__res_vinit): Count the default server we added.

2010-09-08  Chung-Lin Tang  <cltang@codesourcery.com>
	    Ulrich Drepper  <drepper@redhat.com>

	[BZ #11968]
	* sysdeps/unix/sysv/linux/x86_64/____longjmp_chk.S
	(____longjmp_chk): Use %ebx for saving value across system call.
	Add unwind info.

2010-09-06  Andreas Schwab  <schwab@redhat.com>

	* manual/Makefile: Don't mix pattern rules with normal rules.

2010-09-05  Andreas Schwab  <schwab@linux-m68k.org>

	* debug/vdprintf_chk.c (__vdprintf_chk): Remove undefined
	operation.
	* libio/iofdopen.c (_IO_new_fdopen): Likewise.
	* libio/iofopncook.c (_IO_cookie_init): Likewise.
	* libio/iovdprintf.c (_IO_vdprintf): Likewise.
	* libio/oldiofdopen.c (_IO_old_fdopen): Likewise.
	* sysdeps/powerpc/powerpc64/dl-machine.h (elf_machine_rela):
	Likewise.

2010-09-04  Ulrich Drepper  <drepper@redhat.com>

	[BZ #11979]
	* iconvdata/gconv-modules: Remove EBCDIC-CP-AR2 alias from
	IBM-930, IBM-933, IBM-935, IBM-937, and IBM-939.

2010-09-02  Ulrich Drepper  <drepper@redhat.com>

	* sysdeps/x86_64/add_n.S: Update from GMP 5.0.1.
	* sysdeps/x86_64/addmul_1.S: Likewise.
	* sysdeps/x86_64/lshift.S: Likewise.
	* sysdeps/x86_64/mul_1.S: Likewise.
	* sysdeps/x86_64/rshift.S: Likewise.
	* sysdeps/x86_64/sub_n.S: Likewise.
	* sysdeps/x86_64/submul_1.S: Likewise.

2010-09-01  Samuel Thibault  <samuel.thibault@ens-lyon.org>

	This aligns bits/sched.h onto sysdeps/unix/sysv/linux/bits/sched.h:
	Define __sched_param instead of SCHED_* and sched_param when
	<bits/sched.h> is included with __need_schedparam defined.
	* bits/sched.h [__need_schedparam]
	(SCHED_OTHER, SCHED_FIFO, SCHED_RR, sched_param): Do not define.
	[!__defined_schedparam && (__need_schedparam || _SCHED_H)]
	(__defined_schedparam): Define to 1.
	(__sched_param): New structure, identical to sched_param.
	(__need_schedparam): Undefine.

2010-08-31  Mike Frysinger  <vapier@gentoo.org>

	* sysdeps/unix/sysv/linux/sparc/sys/epoll.h (epoll_create2): Delete.
	(epoll_create1): Declare.

	* sysdeps/unix/sysv/linux/x86_64/sys/epoll.h: Fix typo.

2010-08-31  Andreas Schwab  <schwab@redhat.com>

	[BZ #7066]
	* stdlib/strtod_l.c (____STRTOF_INTERNAL): Fix array overflow when
	shifting retval into place.

2010-09-01  Ulrich Drepper  <drepper@redhat.com>

	* nis/rpcsvc/nis.h: Update copyright notice.
	* nis/rpcsvc/nis.x: Likewise.
	* nis/rpcsvc/nis_callback.h: Likewise.
	* nis/rpcsvc/nis_callback.x: Likewise.
	* nis/rpcsvc/nis_object.x: Likewise.
	* nis/rpcsvc/nis_tags.h: Likewise.
	* nis/rpcsvc/yp.h: Likewise.
	* nis/rpcsvc/yp.x: Likewise.
	* nis/rpcsvc/ypupd.h: Likewise.
	* nis/yp_xdr.c: Likewise.
	* nis/ypupdate_xdr.c: Likewise.

	* sunrpc/pm_getport.c (__libc_rpc_getport): New function.  This is
	mainly the body of pmap_getport.  Add parameters to specify timeouts.
	(pmap_getport): Use __libc_rpc_getport.
	* sunrpc/Versions: Export __libc_rpc_getport with GLIBC_PRIVATE.
	* include/rpc/pmap_clnt.h: Declare __libc_rpc_getport.
	* nis/nis_findserv.c: Remove pmap_getport copy. Use __libc_rpc_getport.

2010-08-31  Andreas Schwab  <schwab@linux-m68k.org>

	* sysdeps/unix/sysv/linux/powerpc/powerpc32/syscalls.list: Add
	fanotify_mark.

2010-08-27  Roland McGrath  <roland@redhat.com>

	* sysdeps/i386/i686/multiarch/Makefile
	(CFLAGS-varshift.c): New variable.

2010-08-27  Ulrich Drepper  <drepper@redhat.com>

	* sysdeps/i386/i686/multiarch/varshift.S: File removed.
	* sysdeps/i386/i686/multiarch/varshift.c: New file.

	* sysdeps/x86_64/multiarch/strlen-no-bsf.S: Move to .text.slow section.

	* sysdeps/x86_64/strlen.S: Minimal code improvement.

2010-08-26  H.J. Lu  <hongjiu.lu@intel.com>

	* sysdeps/x86_64/strlen.S: Unroll the loop.
	* sysdeps/x86_64/multiarch/Makefile (sysdep_routines): Add
	strlen-sse2 strlen-sse2-bsf.
	* sysdeps/x86_64/multiarch/strlen.S ((strlen): Return
	__strlen_no_bsf if bit_Slow_BSF is set.
	(__strlen_sse42): Removed.
	* sysdeps/x86_64/multiarch/strlen-no-bsf.S: New file.
	* sysdeps/x86_64/multiarch/strlen-sse4.S: New file.

2010-08-25  Roland McGrath  <roland@redhat.com>

	* sysdeps/x86_64/multiarch/varshift.S: File removed.
	* sysdeps/x86_64/multiarch/varshift.c: New file.
	* sysdeps/x86_64/multiarch/Makefile (CFLAGS-varshift.c): New variable.
	* sysdeps/x86_64/multiarch/varshift.h: Clean up decls, fix a cast.
	* sysdeps/x86_64/multiarch/memmove.c: Move decls around.
	* sysdeps/x86_64/multiarch/memmove_chk.c: Likewise.

2010-08-25  H.J. Lu  <hongjiu.lu@intel.com>

	* sysdeps/i386/i686/multiarch/Makefile (sysdep_routines): Add
	strlen-sse2 strlen-sse2-bsf.
	* sysdeps/i386/i686/multiarch/strlen.S (strlen): Return
	__strlen_sse2_bsf if bit_Slow_BSF is unset.
	(__strlen_sse2): Removed.
	* sysdeps/i386/i686/multiarch/strlen-sse2-bsf.S: New file.
	* sysdeps/i386/i686/multiarch/strlen-sse2.S: New file.
	* sysdeps/x86_64/multiarch/init-arch.c (__init_cpu_features): Set
	bit_Slow_BSF for Atom.
	* sysdeps/x86_64/multiarch/init-arch.h (bit_Slow_BSF): Define.
	(index_Slow_BSF): Define.
	(HAS_SLOW_BSF): Define.

2010-08-25  Ulrich Drepper  <drepper@redhat.com>

	[BZ #10851]
	* resolv/res_init.c (__res_vinit): When no server address at all
	is given default to loopback.

2010-08-24  Roland McGrath  <roland@redhat.com>

	* configure.in: Remove config-name.h generation.
	* configure: Regenerated.
	* config-name.in: File removed.
	* scripts/config-uname.sh: New file.
	* posix/Makefile (uname.c): Depend on $(objdir)config-name.h.
	($(objdir)config-name.h): New target.

	* sunrpc/rpc_parse.h: Avoid nested comment.

2010-08-24  Richard Henderson  <rth@redhat.com>
	    Ulrich Drepper  <drepper@redhat.com>
	    H.J. Lu  <hongjiu.lu@intel.com>

	* sysdeps/i386/i686/multiarch/Makefile (sysdep_routines): Add varshift.
	* sysdeps/x86_64/multiarch/Makefile (sysdep_routines): Likewise.
	* sysdeps/x86_64/multiarch/strcspn-c.c: Include "varshift.h".
	Replace _mm_srli_si128 with __m128i_shift_right.  Replace
	_mm_alignr_epi8 with _mm_loadu_si128.
	* sysdeps/x86_64/multiarch/strspn-c.c: Likewise.
	* sysdeps/x86_64/multiarch/strstr.c: Include "varshift.h".
	(__m128i_shift_right): Removed.
	* sysdeps/i386/i686/multiarch/varshift.h: New file.
	* sysdeps/i386/i686/multiarch/varshift.S: New file.
	* sysdeps/x86_64/multiarch/varshift.h: New file.
	* sysdeps/x86_64/multiarch/varshift.S: New file.

2010-08-21  Mike Frysinger  <vapier@gentoo.org>

	* configure.in: Move assembler checks to before sysdep dir checking.

2010-08-20  Petr Baudis  <pasky@suse.cz>

	* LICENSES: Sync the sunrpc license.

2010-08-19  Ulrich Drepper  <drepper@redhat.com>

	* sunrpc/auth_des.c: Update copyright notice once again.
	* sunrpc/auth_none.c: Likewise.
	* sunrpc/auth_unix.c: Likewise.
	* sunrpc/authdes_prot.c: Likewise.
	* sunrpc/authuxprot.c: Likewise.
	* sunrpc/bindrsvprt.c: Likewise.
	* sunrpc/clnt_gen.c: Likewise.
	* sunrpc/clnt_perr.c: Likewise.
	* sunrpc/clnt_raw.c: Likewise.
	* sunrpc/clnt_simp.c: Likewise.
	* sunrpc/clnt_tcp.c: Likewise.
	* sunrpc/clnt_udp.c: Likewise.
	* sunrpc/clnt_unix.c: Likewise.
	* sunrpc/des_crypt.c: Likewise.
	* sunrpc/des_soft.c: Likewise.
	* sunrpc/get_myaddr.c: Likewise.
	* sunrpc/getrpcport.c: Likewise.
	* sunrpc/key_call.c: Likewise.
	* sunrpc/key_prot.c: Likewise.
	* sunrpc/openchild.c: Likewise.
	* sunrpc/pm_getmaps.c: Likewise.
	* sunrpc/pm_getport.c: Likewise.
	* sunrpc/pmap_clnt.c: Likewise.
	* sunrpc/pmap_prot.c: Likewise.
	* sunrpc/pmap_prot2.c: Likewise.
	* sunrpc/pmap_rmt.c: Likewise.
	* sunrpc/rpc/auth.h: Likewise.
	* sunrpc/rpc/auth_unix.h: Likewise.
	* sunrpc/rpc/clnt.h: Likewise.
	* sunrpc/rpc/des_crypt.h: Likewise.
	* sunrpc/rpc/key_prot.h: Likewise.
	* sunrpc/rpc/netdb.h: Likewise.
	* sunrpc/rpc/pmap_clnt.h: Likewise.
	* sunrpc/rpc/pmap_prot.h: Likewise.
	* sunrpc/rpc/pmap_rmt.h: Likewise.
	* sunrpc/rpc/rpc.h: Likewise.
	* sunrpc/rpc/rpc_des.h: Likewise.
	* sunrpc/rpc/rpc_msg.h: Likewise.
	* sunrpc/rpc/svc.h: Likewise.
	* sunrpc/rpc/svc_auth.h: Likewise.
	* sunrpc/rpc/types.h: Likewise.
	* sunrpc/rpc/xdr.h: Likewise.
	* sunrpc/rpc_clntout.c: Likewise.
	* sunrpc/rpc_cmsg.c: Likewise.
	* sunrpc/rpc_common.c: Likewise.
	* sunrpc/rpc_cout.c: Likewise.
	* sunrpc/rpc_dtable.c: Likewise.
	* sunrpc/rpc_hout.c: Likewise.
	* sunrpc/rpc_main.c: Likewise.
	* sunrpc/rpc_parse.c: Likewise.
	* sunrpc/rpc_parse.h: Likewise.
	* sunrpc/rpc_prot.c: Likewise.
	* sunrpc/rpc_sample.c: Likewise.
	* sunrpc/rpc_scan.c: Likewise.
	* sunrpc/rpc_scan.h: Likewise.
	* sunrpc/rpc_svcout.c: Likewise.
	* sunrpc/rpc_tblout.c: Likewise.
	* sunrpc/rpc_util.c: Likewise.
	* sunrpc/rpc_util.h: Likewise.
	* sunrpc/rpcinfo.c: Likewise.
	* sunrpc/rpcsvc/bootparam_prot.x: Likewise.
	* sunrpc/rpcsvc/key_prot.x: Likewise.
	* sunrpc/rpcsvc/klm_prot.x: Likewise.
	* sunrpc/rpcsvc/mount.x: Likewise.
	* sunrpc/rpcsvc/nfs_prot.x: Likewise.
	* sunrpc/rpcsvc/nlm_prot.x: Likewise.
	* sunrpc/rpcsvc/rex.x: Likewise.
	* sunrpc/rpcsvc/rstat.x: Likewise.
	* sunrpc/rpcsvc/rusers.x: Likewise.
	* sunrpc/rpcsvc/sm_inter.x: Likewise.
	* sunrpc/rpcsvc/spray.x: Likewise.
	* sunrpc/rpcsvc/yppasswd.x: Likewise.
	* sunrpc/rtime.c: Likewise.
	* sunrpc/svc.c: Likewise.
	* sunrpc/svc_auth.c: Likewise.
	* sunrpc/svc_authux.c: Likewise.
	* sunrpc/svc_raw.c: Likewise.
	* sunrpc/svc_run.c: Likewise.
	* sunrpc/svc_simple.c: Likewise.
	* sunrpc/svc_tcp.c: Likewise.
	* sunrpc/svc_udp.c: Likewise.
	* sunrpc/svc_unix.c: Likewise.
	* sunrpc/svcauth_des.c: Likewise.
	* sunrpc/xcrypt.c: Likewise.
	* sunrpc/xdr.c: Likewise.
	* sunrpc/xdr_array.c: Likewise.
	* sunrpc/xdr_float.c: Likewise.
	* sunrpc/xdr_mem.c: Likewise.
	* sunrpc/xdr_rec.c: Likewise.
	* sunrpc/xdr_ref.c: Likewise.
	* sunrpc/xdr_sizeof.c: Likewise.
	* sunrpc/xdr_stdio.c: Likewise.

	* sysdeps/x86_64/multiarch/strcmp.S: Fix two typos in strncasecmp
	handling.

2010-08-19  Andreas Schwab  <schwab@redhat.com>

	* sysdeps/i386/i686/multiarch/strspn.S [!SHARED]: Fix SSE4.2 check.

2010-08-19  Luis Machado  <luisgpm@br.ibm.com>

	* sysdeps/powerpc/powerpc32/power7/memchr.S: New file.
	* sysdeps/powerpc/powerpc32/power7/memrchr.S: New file.
	* sysdeps/powerpc/powerpc32/power7/rawmemchr.S: New file.
	* sysdeps/powerpc/powerpc32/power7/strchr.S: New file.
	* sysdeps/powerpc/powerpc32/power7/strchrnul.S: New file.
	* sysdeps/powerpc/powerpc32/power7/strlen.S: New file.
	* sysdeps/powerpc/powerpc32/power7/strnlen.S: New file.
	* sysdeps/powerpc/powerpc64/power7/memchr.S: New file.
	* sysdeps/powerpc/powerpc64/power7/memrchr.S: New file.
	* sysdeps/powerpc/powerpc64/power7/rawmemchr.S: New file.
	* sysdeps/powerpc/powerpc64/power7/strchr.S: New file.
	* sysdeps/powerpc/powerpc64/power7/strchrnul.S: New file.
	* sysdeps/powerpc/powerpc64/power7/strlen.S: New file.
	* sysdeps/powerpc/powerpc64/power7/strnlen.S: New file.

2010-07-26  Anton Blanchard  <anton@samba.org>

	* malloc/malloc.c (sYSTRIm): Replace divide and multiply with mask.
	* malloc/arena.c (heap_trim): Likewise.

2010-08-16  Ulrich Drepper  <drepper@redhat.com>

	* sysdeps/unix/sysv/linux/syscalls.list: Add entry for fanotify_init
	here.  Not...
	* sysdeps/unix/sysv/linux/wordsize-64/syscalls.list: ...here...
	* sysdeps/unix/sysv/linux/i386/syscalls.list: ... orhere.

2010-08-12  H.J. Lu  <hongjiu.lu@intel.com>

	* sysdeps/i386/elf/Makefile: New file.

2010-08-14  Andreas Schwab  <schwab@linux-m68k.org>

	* sysdeps/unix/sysv/linux/sys/fanotify.h: Remove third argument
	from fanotify_init.
	* sysdeps/unix/sysv/linux/i386/syscalls.list: Likewise.
	* sysdeps/unix/sysv/linux/wordsize-64/syscalls.list: Likewise.

2010-08-15  Ulrich Drepper  <drepper@redhat.com>

	* sysdeps/x86_64/strcmp.S: Use correct register for fourth parameter
	of strncasecmp_l.
	* sysdeps/multiarch/strcmp.S: Likewise.

2010-08-14  Ulrich Drepper  <drepper@redhat.com>

	* sysdeps/x86_64/Makefile [subdir=string] (sysdep_routines): Add
	strncase_l-nonascii.
	* sysdeps/x86_64/multiarch/Makefile [subdir=string] (sysdep_routines):
	Add strncase_l-ssse3.
	* sysdeps/x86_64/multiarch/strcmp.S: Prepare for use as strncasecmp.
	* sysdeps/x86_64/strcmp.S: Likewise.
	* sysdeps/x86_64/multiarch/strncase_l-ssse3.S: New file.
	* sysdeps/x86_64/multiarch/strncase_l.S: New file.
	* sysdeps/x86_64/strncase.S: New file.
	* sysdeps/x86_64/strncase_l-nonascii.c: New file.
	* sysdeps/x86_64/strncase_l.S: New file.
	* string/Makefile (strop-tests): Add strncasecmp.
	* string/test-strncasecmp.c: New file.

	* sysdeps/x86_64/strcasecmp_l-nonascii.c: Add prototype to avoid
	warning.

	* sysdeps/x86_64/strcmp.S: Move definition of NO_NOLOCALE_ALIAS to...
	* sysdeps/x86_64/multiarch/strcasecmp_l-ssse3.S: ... here.

2010-08-14  Andreas Schwab  <schwab@linux-m68k.org>

	* sysdeps/unix/sysv/linux/prlimit.c: Make it compile.

2010-08-12  Ulrich Drepper  <drepper@redhat.com>

	* sysdeps/unix/sysv/linux/bits/termios.h: Define EXTPROC.
	* sysdeps/unix/sysv/linux/powerpc/bits/termios.h: Likewise.
	* sysdeps/unix/sysv/linux/sparc/bits/termios.h: Likewise.

2010-05-01  Alan Modra  <amodra@gmail.com>

	* sysdeps/powerpc/powerpc32/power4/memcmp.S: Correct cfi for r24.
	* sysdeps/powerpc/powerpc64/bsd-_setjmp.S: Move contents..
	* sysdeps/powerpc/powerpc64/bsd-setjmp.S: ..and these too..
	* sysdeps/powerpc/powerpc64/setjmp.S: ..to here..
	* sysdeps/powerpc/powerpc64/setjmp-common.S: ..and here, with some
	tidying.  Don't tail-call __sigjmp_save for static lib.
	* sysdeps/powerpc/powerpc64/sysdep.h (SAVE_ARG, REST_ARG): Correct
	save location.
	(CFI_SAVE_ARG, CFI_REST_ARG): New macros.
	(CALL_MCOUNT): Add eh info, and nop after bl.
	(TAIL_CALL_SYSCALL_ERROR): New macro.
	(PSEUDO_RET): Use it.
	* sysdeps/powerpc/powerpc64/dl-trampoline.S (_dl_runtime_resolve):
	Correct save location of integer regs and cr.
	(_dl_profile_resolve): Correct cr save location.  Delete nops
	after bl when SHARED.  Reduce cfi size a little by better
	placement of cfi directives.
	* sysdeps/powerpc/powerpc64/fpu/s_copysign.S (__copysign): Don't
	make a stack frame.  Instead use parm save area as a temp.
	* sysdeps/unix/sysv/linux/powerpc/powerpc64/brk.S (__brk): Don't
	make a stack frame.  Use TAIL_CALL_SYSCALL_ERROR.
	* sysdeps/unix/sysv/linux/powerpc/powerpc64/clone.S (__clone):
	Don't make a stack frame for parent, use parm save area.
	Increase child stack frame to 112 bytes.  Don't save unused reg,
	and adjust reg usage.  Set up cfi on error recovery and
	epilogue of parent, and use TAIL_CALL_SYSCALL_ERROR, PSEUDO_RET.
	* sysdeps/unix/sysv/linux/powerpc/powerpc64/makecontext.S
	(__makecontext): Add dummy nop after jump to exit.
	* sysdeps/unix/sysv/linux/powerpc/powerpc64/socket.S (__socket):
	Use correct parm save area and cr save, reduce stack frame.
	Correct cfi for possible PSEUDO_RET frame setup.
	* sysdeps/unix/sysv/linux/powerpc/powerpc64/vfork.S (__vfork):
	Branch to local label emitted by PSEUDO_RET rather than
	__syscall_error.

2010-08-12  Andreas Schwab  <schwab@redhat.com>

	[BZ #11904]
	* locale/programs/locale.c (print_assignment): New function.
	(show_locale_vars): Use it.

2010-08-11  Ulrich Drepper  <drepper@redhat.com>

	* sysdeps/unix/sysv/linux/bits/statfs.h (struct statfs): Add f_flags
	field.
	(struct statfs64): Likewise.
	(_STATFS_F_FLAGS): Define.
	* sysdeps/unix/sysv/linux/s390/bits/statfs.h: Likewise.
	* sysdeps/unix/sysv/linux/internal_statvfs.c (__statvfs_getflags):
	Don't define if __ASSUME_STATFS_F_FLAGS is defined.
	(ST_VALID): Define locally.
	(INTERNAL_STATVFS): If f_flags has ST_VALID set don't call
	__statvfs_getflags, use the provided value.
	* sysdeps/unix/sysv/linux/kernel-features.h: Define
	__ASSUME_STATFS_F_FLAGS.

	* sysdeps/unix/sysv/linux/sys/inotify.h (IN_EXCL_UNLINK): Define.

	* sysdeps/unix/sysv/linux/Makefile [subdir=misc] (sysdep_headers):
	Add sys/fanotify.h.
	* sysdeps/unix/sysv/linux/Versions [libc]: Export fanotify_init and
	fanotify_mask for GLIBC_2.13.
	* sysdeps/unix/sysv/linux/i386/syscalls.list: Add entries for
	fanotify_init and fanotify_mark.
	* sysdeps/unix/sysv/linux/wordsize-64/syscalls.list: Likewise.
	* sysdeps/unix/sysv/linux/sys/fanotify.h: New file.

	* sysdeps/unix/sysv/linux/Makefile [subdir=misc] (sysdep_routines):
	Add prlimit.
	* sysdeps/unix/sysv/linux/Versions [libc]: Export prlimit and
	prlimit64 for GLIBC_2.13.
	* sysdeps/unix/sysv/linux/bits/resource.h: Declare prlimit and
	prlimit64.
	* sysdeps/unix/sysv/linux/i386/syscalls.list: Add entry for prlimit64
	syscall.
	* sysdeps/unix/sysv/linux/powerpc/powerpc32/syscalls.list: Likewise.
	* sysdeps/unix/sysv/linux/s390/s390-32/syscalls.list: Likewise.
	* sysdeps/unix/sysv/linux/sh/syscalls.list: Likewise.
	* sysdeps/unix/sysv/linux/sparc/sparc32/syscalls.lis: Likewise.
	* sysdeps/unix/sysv/linux/wordsize-64/syscalls.list: Likewise.  Also
	add prlimit alias.
	* sysdeps/unix/sysv/linux/prlimit.c: New file.

	[BZ #11903]
	* sysdeps/generic/netinet/ip.h (IPTOS_CLASS): Fix definition.
	Patch by Evgeni Bikov <bikovevg@iitp.ru>.

	* nss/Makefile: Add rules to build and run tst-nss-test1.
	* shlib-versions: Add entry for libnss_test1.
	* nss/nss_test1.c: New file.
	* nss/tst-nss-test1.c: New file.

	* nss/nsswitch.c (__nss_database_custom): Define new variable.
	(__nss_configure_lookup): Set appropriate entry in
	__nss_configure_lookup to true.
	* nss/nsswitch.h: Define enum with indeces of databases in
	databases and __nss_database_custom arrays.  Declare
	__nss_database_custom.
	* grp/initgroups.c (internal_getgrouplist): Use __nss_database_custom
	to avoid using nscd when custom rules are installed.
	* nss/getXXbyYY_r.c: Likewise.
	* sysdeps/posix/getaddrinfo.c (gaih_inet): Likewise.

	* nss/nss_files/files-parse.c: Whitespace fixes.

2010-08-09  Ulrich Drepper  <drepper@redhat.com>

	[BZ #11883]
	* posix/fnmatch.c: Keep track of alloca use and fall back on malloc.
	* posix/fnmatch_loop.c: Likewise.

2010-07-17  Andi Kleen  <ak@linux.intel.com>

	* sysdeps/i386/i386-mcount.S (__fentry__): Define.
	* sysdeps/x86_64/_mcount.S (__fentry__): Define.
	* stdlib/Versions (__fentry__): Add for GLIBC 2.13
	* Versions.def [GLIBC_2.13]: Add.

2010-08-06  Ulrich Drepper  <drepper@redhat.com>

	* sysdeps/unix/sysv/linux/getlogin_r.c (__getlogin_r_loginuid):
	Also fail if tpwd after pwuid call is NULL.

2010-07-31  Samuel Thibault  <samuel.thibault@ens-lyon.org>

	* hurd/hurdselect.c (_hurd_select): Round timeout up instead of down
	when converting to ms.

2010-06-06  Samuel Thibault  <samuel.thibault@ens-lyon.org>

	* sysdeps/mach/hurd/ttyname.c (ttyname): Replace MIG_BAD_ID and
	EOPNOTSUPP errors with ENOTTY.
	* sysdeps/mach/hurd/ttyname_r.c (__ttyname_r): Replace MIG_BAD_ID and
	EOPNOTSUPP errors with ENOTTY.

2010-07-31  Ulrich Drepper  <drepper@redhat.com>

	* sysdeps/x86_64/multiarch/Makefile [subdir=string] (sysdep_routines):
	Add strcasecmp_l-ssse3.
	* sysdeps/x86_64/multiarch/strcmp.S: Add support to compile for
	strcasecmp.
	* sysdeps/x86_64/strcmp.S: Allow more flexible compiling of strcasecmp.
	* sysdeps/x86_64/multiarch/strcasecmp_l.S: New file.
	* sysdeps/x86_64/multiarch/strcasecmp_l-ssse3.S: New file.

2010-07-30  Ulrich Drepper  <drepper@redhat.com>

	* sysdeps/x86_64/multiarch/strcmp.S: Pretty printing.

	* string/Makefile (strop-tests): Add strcasecmp.
	* sysdeps/x86_64/Makefile [subdir=string] (sysdep_routines): Add
	strcasecmp_l-nonascii.
	(gen-as-const-headers): Add locale-defines.sym.
	* sysdeps/x86_64/strcmp.S: Add support for strcasecmp implementation.
	* sysdeps/x86_64/strcasecmp.S: New file.
	* sysdeps/x86_64/strcasecmp_l.S: New file.
	* sysdeps/x86_64/strcasecmp_l-nonascii.c: New file.
	* sysdeps/x86_64/locale-defines.sym: New file.
	* string/test-strcasecmp.c: New file.

	* string/test-strcasestr.c: Test both ends of the range of characters.
	* sysdeps/x86_64/multiarch/strstr.c: Fix UCHIGH definition.

2010-07-29  Roland McGrath  <roland@redhat.com>

	[BZ #11856]
	* manual/locale.texi (Yes-or-No Questions): Fix example code.

2010-07-27  Ulrich Drepper  <drepper@redhat.com>

	* sysdeps/x86_64/multiarch/strcmp-ssse3.S: Avoid compiling the file
	for ld.so.

2010-07-27  Andreas Schwab  <schwab@redhat.com>

	* manual/memory.texi (Malloc Tunable Parameters): Document
	M_PERTURB.

2010-07-26  Roland McGrath  <roland@redhat.com>

	[BZ #11840]
	* configure.in (-fgnu89-inline check): Set and substitute
	gnu89_inline, not libc_cv_gnu89_inline.
	* configure: Regenerated.
	* config.make.in (gnu89-inline-CFLAGS): Use @gnu89_inline@.

2010-07-26  Ulrich Drepper  <drepper@redhat.com>

	* string/test-strnlen.c: New file.
	* string/Makefile (strop-tests): Add strnlen.
	* string/tester.c (test_strnlen): Add a few more test cases.
	* string/tst-strlen.c: Better error reporting.

	* sysdeps/x86_64/strnlen.S: New file.

2010-07-24  Ulrich Drepper  <drepper@redhat.com>

	* sysdeps/x86_64/multiarch/strstr.c (__m128i_strloadu_tolower): Use
	lower-latency instructions.

2010-07-23  Ulrich Drepper  <drepper@redhat.com>

	* string/test-strcasestr.c: New file.
	* string/test-strstr.c: New file.
	* string/Makefile (strop-tests): Add strstr and strcasestr.
	* string/str-two-way.h: Don't undefine MAX.
	* string/strcasestr.c: Don't define alias if NO_ALIAS is defined.

2010-07-21  Andreas Schwab  <schwab@redhat.com>

	* sysdeps/i386/i686/multiarch/Makefile (sysdep_routines): Add
	strcasestr-nonascii.
	(CFLAGS-strcasestr-nonascii.c): Define.
	* sysdeps/i386/i686/multiarch/strcasestr-nonascii.c: New file.
	* sysdeps/x86_64/multiarch/strcasestr-nonascii.c (STRSTR_SSE42):
	Remove unused attribute.

2010-07-20  Roland McGrath  <roland@redhat.com>

	* elf/dl-sysdep.c (_dl_important_hwcaps): Add dsocaps mask to
	dl_hwcap_mask as well as dl_hwcap.  Without this, dsocaps matching in
	ld.so.cache was broken.  With it, there is no way to disable dsocaps
	like LD_HWCAP_MASK can disable hwcaps.

2010-06-02  Emilio Pozuelo Monfort  <pochu27@gmail.com>

	* sysdeps/mach/hurd/sendmsg.c (__libc_sendmsg): Fix memory leaks.

2010-07-16  Ulrich Drepper  <drepper@redhat.com>

	* sysdeps/x86_64/multiarch/strstr.c: Rewrite to avoid indirect function
	call in strcasestr.
	* sysdeps/x86_64/multiarch/strcasestr.c: Declare
	__strcasestr_sse42_nonascii.
	* sysdeps/x86_64/multiarch/Makefile: Add rules to build
	strcasestr-nonascii.c.
	* sysdeps/x86_64/multiarch/strcasestr-nonascii.c: New file.

2010-06-15  Luis Machado  <luisgpm@br.ibm.com>

	* sysdeps/powerpc/powerpc32/power6/fpu/s_copysign.S: New file.
	* sysdeps/powerpc/powerpc32/power6/fpu/s_copysignf.S: New file.
	* sysdeps/powerpc/powerpc64/power6/fpu/s_copysign.S: New file.
	* sysdeps/powerpc/powerpc64/power6/fpu/s_copysignf.S: New file.

2010-07-09  Ulrich Drepper  <drepper@redhat.com>

	* sysdeps/unix/sysv/linux/fpathconf.c (__fpathconf): Use __fcntl not
	fcntl.

2010-07-06  Andreas Schwab  <schwab@redhat.com>

	* elf/dl-version.c (match_symbol): Don't pass NULL occation to
	dl_signal_cerror.

2010-07-06  Ulrich Drepper  <drepper@redhat.com>

	* sysdeps/unix/sysv/linux/fpathconf.c (__fpathconf): Implement
	_PC_PIPE_BUF using F_GETPIPE_SZ.

2010-07-05  Roland McGrath  <roland@redhat.com>

	* manual/arith.texi (Rounding Functions): Fix rint description
	implicit in round description.

2010-07-02  Ulrich Drepper  <drepper@redhat.com>

	* elf/Makefile: Fix linking for a few tests to make recent linker
	happy.

2010-06-30  Andreas Schwab  <schwab@redhat.com>

	* dlfcn/Makefile (LDLIBS-bug-atexit3-lib.so): Readd
	$(common-objpfx)libc_nonshared.a.

2010-06-21  Luis Machado  <luisgpm@br.ibm.com>

	* sysdeps/powerpc/powerpc32/970/fpu/Implies: Remove.
	* sysdeps/powerpc/powerpc32/power5/fpu/Implies: Remove.
	* sysdeps/powerpc/powerpc32/power5+/fpu/Implies: Remove.
	* sysdeps/powerpc/powerpc32/power6x/fpu/Implies: Remove.
	* sysdeps/powerpc/powerpc64/970/fpu/Implies: Remove.
	* sysdeps/powerpc/powerpc64/power5/fpu/Implies: Remove.
	* sysdeps/powerpc/powerpc64/power5+/fpu/Implies: Remove.
	* sysdeps/powerpc/powerpc64/power6x/fpu/Implies: Remove.
	* sysdeps/unix/sysv/linux/powerpc/powerpc32/970/fpu/Implies: Remove.
	* sysdeps/unix/sysv/linux/powerpc/powerpc32/power4/fpu/Implies: Remove.
	* sysdeps/unix/sysv/linux/powerpc/powerpc32/power5/fpu/Implies: Remove.
	* sysdeps/unix/sysv/linux/powerpc/powerpc32/power5+/fpu/Implies: Remove.
	* sysdeps/unix/sysv/linux/powerpc/powerpc32/power6/fpu/Implies: Remove.
	* sysdeps/unix/sysv/linux/powerpc/powerpc32/power6x/fpu/Implies: Remove.
	* sysdeps/unix/sysv/linux/powerpc/powerpc32/power7/fpu/Implies: Remove.
	* sysdeps/unix/sysv/linux/powerpc/powerpc64/970/fpu/Implies: Remove.
	* sysdeps/unix/sysv/linux/powerpc/powerpc64/power4/fpu/Implies: Remove.
	* sysdeps/unix/sysv/linux/powerpc/powerpc64/power5/fpu/Implies: Remove.
	* sysdeps/unix/sysv/linux/powerpc/powerpc64/power5+/fpu/Implies: Remove.
	* sysdeps/unix/sysv/linux/powerpc/powerpc64/power6/fpu/Implies: Remove.
	* sysdeps/unix/sysv/linux/powerpc/powerpc64/power6x/fpu/Implies: Remove.
	* sysdeps/unix/sysv/linux/powerpc/powerpc64/power7/fpu/Implies: Remove.
	* sysdeps/powerpc/powerpc32/970/Implies: Point to power4.
	* sysdeps/powerpc/powerpc32/power5/Implies: Point to power4.
	* sysdeps/powerpc/powerpc32/power5+/Implies: Point to power5.
	* sysdeps/powerpc/powerpc32/power6/Implies: Point to power5+.
	* sysdeps/powerpc/powerpc32/power6x/Implies: Point to power6.
	* sysdeps/powerpc/powerpc64/970/Implies: Point to power4.
	* sysdeps/powerpc/powerpc64/power5/Implies: Point to power4.
	* sysdeps/powerpc/powerpc64/power5+/Implies: Point to power5.
	* sysdeps/powerpc/powerpc64/power6/Implies: Point to power5+.
	* sysdeps/powerpc/powerpc64/power6x/Implies: Point to power6.
	* sysdeps/powerpc/powerpc32/power7/Implies: New file.
	* sysdeps/powerpc/powerpc64/power7/Implies: New file.
	* sysdeps/unix/sysv/linux/powerpc/powerpc32/970/Implies: New file.
	* sysdeps/unix/sysv/linux/powerpc/powerpc32/cell/Implies: New file.
	* sysdeps/unix/sysv/linux/powerpc/powerpc32/power4/Implies: New file.
	* sysdeps/unix/sysv/linux/powerpc/powerpc32/power5/Implies: New file.
	* sysdeps/unix/sysv/linux/powerpc/powerpc32/power6/Implies: New file.
	* sysdeps/unix/sysv/linux/powerpc/powerpc32/power6x/Implies: New file.
	* sysdeps/unix/sysv/linux/powerpc/powerpc32/power7/Implies: New file.
	* sysdeps/unix/sysv/linux/powerpc/powerpc64/970/Implies: New file.
	* sysdeps/unix/sysv/linux/powerpc/powerpc64/cell/Implies: New file.
	* sysdeps/unix/sysv/linux/powerpc/powerpc64/power4/Implies: New file.
	* sysdeps/unix/sysv/linux/powerpc/powerpc64/power5/Implies: New file.
	* sysdeps/unix/sysv/linux/powerpc/powerpc64/power6/Implies: New file.
	* sysdeps/unix/sysv/linux/powerpc/powerpc64/power6x/Implies: New file.
	* sysdeps/unix/sysv/linux/powerpc/powerpc64/power7/Implies: New file.

2010-06-25  H.J. Lu  <hongjiu.lu@intel.com>

	* debug/memmove_chk.c (__memmove_chk): Renamed to ...
	(MEMMOVE_CHK): ...this.  Default to __memmove_chk.
	* string/memmove.c (memmove): Renamed to ...
	(MEMMOVE): ...this.  Default to memmove.
	* sysdeps/x86_64/memcpy.S: Use ENTRY_CHK and END_CHK.
	* sysdeps/x86_64/sysdep.h (ENTRY_CHK): Define.
	(END_CHK): Define.
	* sysdeps/x86_64/multiarch/Makefile (sysdep_routines): Add
	memcpy-ssse3 mempcpy-ssse3 memmove-ssse3 memcpy-ssse3-back
	mempcpy-ssse3-back memmove-ssse3-back.
	* sysdeps/x86_64/multiarch/bcopy.S: New file .
	* sysdeps/x86_64/multiarch/memcpy-ssse3-back.S: New file.
	* sysdeps/x86_64/multiarch/memcpy-ssse3.S: New file.
	* sysdeps/x86_64/multiarch/memcpy.S: New file.
	* sysdeps/x86_64/multiarch/memcpy_chk.S: New file.
	* sysdeps/x86_64/multiarch/memmove-ssse3-back.S: New file.
	* sysdeps/x86_64/multiarch/memmove-ssse3.S: New file.
	* sysdeps/x86_64/multiarch/memmove.c: New file.
	* sysdeps/x86_64/multiarch/memmove_chk.c: New file.
	* sysdeps/x86_64/multiarch/mempcpy-ssse3-back.S: New file.
	* sysdeps/x86_64/multiarch/mempcpy-ssse3.S: New file.
	* sysdeps/x86_64/multiarch/mempcpy.S: New file.
	* sysdeps/x86_64/multiarch/mempcpy_chk.S: New file.
	* sysdeps/x86_64/multiarch/init-arch.h (bit_Fast_Copy_Backward):
	Define.
	(index_Fast_Copy_Backward): Define.
	(HAS_ARCH_FEATURE): Define.
	(HAS_FAST_REP_STRING): Define.
	(HAS_FAST_COPY_BACKWARD): Define.

2010-06-21  Andreas Schwab  <schwab@redhat.com>

	* sysdeps/unix/sysv/linux/getlogin_r.c (__getlogin_r_loginuid):
	Restore proper fallback handling.

2010-06-19  Ulrich Drepper  <drepper@redhat.com>

	[BZ #11701]
	* posix/group_member.c (__group_member): Correct checking loop.

	* sysdeps/unix/sysv/linux/getlogin_r.c (__getlogin_r_loginuid): Handle
	OOM in getpwuid_r correctly.  Return error number when the caller
	should return, otherwise -1.
	(getlogin_r): Adjust to return also for result of __getlogin_r_loginuid
	call returning > 0 value.
	* sysdeps/unix/sysv/linux/getlogin.c (getlogin): Likewise.

2010-06-07  Andreas Schwab  <schwab@redhat.com>

	* dlfcn/Makefile: Remove explicit dependencies on libc.so and
	libc_nonshared.a from targets in modules-names.

2010-06-02  Kirill A. Shutemov  <kirill@shutemov.name>

	* elf/dl-reloc.c: Flush cache after solving TEXTRELs if arch
	requires it.

2010-06-10  Luis Machado  <luisgpm@br.ibm.com>

	* sysdeps/powerpc/powerpc32/power7/memcmp.S: New file
	* sysdeps/powerpc/powerpc64/power7/memcmp.S: New file.
	* sysdeps/powerpc/powerpc32/power7/strncmp.S: New file.
	* sysdeps/powerpc/powerpc64/power7/strncmp.S: New file.

2010-06-02  Andreas Schwab  <schwab@redhat.com>

	* nis/nss_nis/nis-initgroups.c (get_uid): Properly resize buffer.

2010-06-14  Ulrich Drepper  <drepper@redhat.com>

	* sysdeps/unix/sysv/linux/powerpc/bits/fcntl.h: Define F_SETPIPE_SZ
	and F_GETPIPE_SZ.
	* sysdeps/unix/sysv/linux/i386/bits/fcntl.h: Likewise.
	* sysdeps/unix/sysv/linux/x86_64/bits/fcntl.h: Likewise.
	* sysdeps/unix/sysv/linux/s390/bits/fcntl.h: Likewise.
	* sysdeps/unix/sysv/linux/sparc/bits/fcntl.h: Likewise.
	* sysdeps/unix/sysv/linux/sh/bits/fcntl.h: Likewise.
	* sysdeps/unix/sysv/linux/ia64/bits/fcntl.h: Likewise

2010-06-14  Roland McGrath  <roland@redhat.com>

	* manual/libc.texinfo (@copying): Change to GFDL v1.3.

2010-06-07  Jakub Jelinek  <jakub@redhat.com>

	* libio/stdio.h (sscanf, vsscanf): Use __REDIRECT_NTH instead of
	__REDIRECT followed by __THROW.
	* wcsmbs/wchar.h (swscanf, vswscanf): Likewise.
	* posix/getopt.h (getopt): Likewise.

2010-06-02  Emilio Pozuelo Monfort  <pochu27@gmail.com>

	* hurd/lookup-at.c (__file_name_lookup_at): Accept
	AT_SYMLINK_FOLLOW in AT_FLAGS.  Fail with EINVAL if both
	AT_SYMLINK_FOLLOW and AT_SYMLINK_NOFOLLOW are present
	in AT_FLAGS.
	* hurd/hurd/fd.h (__file_name_lookup_at): Update comment.
	* sysdeps/mach/hurd/linkat.c (linkat): Pass O_NOLINK in FLAGS.

2010-05-28  Luis Machado  <luisgpm@br.ibm.com>

	* sysdeps/powerpc/powerpc32/power7/memcpy.S: Exchange srdi for srwi.

2010-05-26  H.J. Lu  <hongjiu.lu@intel.com>

	[BZ #11640]
	* sysdeps/x86_64/multiarch/init-arch.c (__init_cpu_features):
	Properly check family and model.

2010-05-26  Takashi Yoshii  <takashi.yoshii.zj@renesas.com>

	* sysdeps/unix/sysv/linux/sh/sh4/register-dump.h: Fix iov[] size.

2010-05-24  Luis Machado  <luisgpm@br.ibm.com>

	* sysdeps/powerpc/powerpc32/power7/memset.S: POWER7 32-bit memset fix.

2010-05-21  Ulrich Drepper  <drepper@redhat.com>

	* elf/dl-runtime.c (_dl_profile_fixup): Don't crash on unresolved weak
	symbol reference.

2010-05-19  Andreas Schwab  <schwab@redhat.com>

	* elf/dl-runtime.c (_dl_fixup): Don't crash on unresolved weak
	symbol reference.

2010-05-21  Andreas Schwab  <schwab@redhat.com>

	* sysdeps/unix/sysv/linux/Makefile (sysdep_routines): Add recvmmsg
	and internal_recvmmsg.
	* sysdeps/unix/sysv/linux/recvmmsg.c: New file.
	* sysdeps/unix/sysv/linux/internal_recvmmsg.S: New file.
	* sysdeps/unix/sysv/linux/socketcall.h (SOCKOP_recvmmsg): Define.
	* sysdeps/unix/sysv/linux/syscalls.list (recvmmsg): Remove.

	* sunrpc/clnt_tcp.c (clnttcp_control): Add missing break.
	* sunrpc/clnt_udp.c (clntudp_control): Likewise.
	* sunrpc/clnt_unix.c (clntunix_control): Likewise.

2010-05-20  Andreas Schwab  <schwab@redhat.com>

	* sysdeps/unix/sysv/linux/sys/timex.h: Use __REDIRECT_NTH.

2010-05-17  Luis Machado  <luisgpm@br.ibm.com>

	POWER7 optimizations.
	* sysdeps/powerpc/powerpc64/power7/memset.S: New file.
	* sysdeps/powerpc/powerpc32/power7/memset.S: New file.

2010-05-19  Ulrich Drepper  <drepper@redhat.com>

	* version.h: Update for 2.13 development version.

2010-05-12  Andrew Stubbs  <ams@codesourcery.com>

	* sysdeps/sh/sh4/fpu/feholdexcpt.c (feholdexcept): Really disable all
	exceptions.  Return 0.

2010-05-07  Roland McGrath  <roland@redhat.com>

	* elf/ldconfig.c (main): Add a const.

2010-05-06  Ulrich Drepper  <drepper@redhat.com>

	* nss/getent.c (idn_flags): Default to AI_IDN|AI_CANONIDN.
	(args_options): Add no-idn option.
	(ahosts_keys_int): Add idn_flags to ai_flags.
	(parse_option): Handle 'i' option to clear idn_flags.

	* malloc/malloc.c (_int_free): Possible race in the most recently
	added check.  Only act on the data if no current modification
	happened.

See ChangeLog.17 for earlier changes.<|MERGE_RESOLUTION|>--- conflicted
+++ resolved
@@ -1,8 +1,7 @@
-<<<<<<< HEAD
 2010-12-03  Ulrich Drepper  <drepper@gmail.com>
 
 	* po/it.po: Update from translation team.
-=======
+
 2010-12-01  H.J. Lu  <hongjiu.lu@intel.com>
 
 	* sysdeps/i386/i686/multiarch/strcmp-ssse3.S (STRCMP): Remove
@@ -11,7 +10,6 @@
 2010-11-30  Ulrich Drepper  <drepper@gmail.com>
 
 	* sysdeps/i386/fpu/libm-test-ulps: Relax ynf(10,0.75) test expectations.
->>>>>>> 3a4a2499
 
 2010-11-24  Andreas Schwab  <schwab@redhat.com>
 
