--- conflicted
+++ resolved
@@ -81,17 +81,10 @@
 
 dnl Check if -mno-vzeroupper works.
 AC_CACHE_CHECK(for -mno-vzeroupper support, libc_cv_cc_novzeroupper, [dnl
-<<<<<<< HEAD
 LIBC_TRY_CC_OPTION([-mno-vzeroupper],
 		   [libc_cv_cc_novzeroupper=yes],
 		   [libc_cv_cc_novzeroupper=no])
 ])
-=======
-if AC_TRY_COMMAND([${CC-cc} -mno-vzeroupper -xc /dev/null -S -o /dev/null]); then
-  libc_cv_cc_novzeroupper=yes
-else
-  libc_cv_cc_novzeroupper=no
-fi])
 
 # Check for support of thread-local storage handling in assembler and
 # linker.
@@ -125,5 +118,4 @@
 
 dnl It is always possible to access static and hidden symbols in an
 dnl position independent way.
-AC_DEFINE(PI_STATIC_AND_HIDDEN)
->>>>>>> d6373f9c
+AC_DEFINE(PI_STATIC_AND_HIDDEN)